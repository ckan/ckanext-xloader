--- conflicted
+++ resolved
@@ -1,186 +1,8 @@
 # -*- coding: utf-8 -*-
 
-<<<<<<< HEAD
-    def _submit_all_existing(self):
-        import ckan.model as model
-        from ckanext.datastore.backend \
-            import get_all_resources_ids_in_datastore
-        resource_ids = get_all_resources_ids_in_datastore()
-        print('Processing %d resources' % len(resource_ids))
-        user = p.toolkit.get_action('get_site_user')(
-            {'model': model, 'ignore_auth': True}, {})
-        for resource_id in resource_ids:
-            try:
-                resource_dict = p.toolkit.get_action('resource_show')(
-                    {'model': model, 'ignore_auth': True}, {'id': resource_id})
-            except p.toolkit.ObjectNotFound:
-                print('  Skipping resource {} found in datastore but not in '
-                      'metadata'.format(resource_id))
-                continue
-            self._submit_resource(resource_dict, user, indent=2)
-
-    def _submit_all(self):
-        # submit every package
-        # for each package in the package list,
-        #   submit each resource w/ _submit_package
-        import ckan.model as model
-        package_list = p.toolkit.get_action('package_list')(
-            {'model': model, 'ignore_auth': True}, {})
-        print('Processing %d datasets' % len(package_list))
-        user = p.toolkit.get_action('get_site_user')(
-            {'model': model, 'ignore_auth': True}, {})
-        for p_id in package_list:
-            self._submit_package(p_id, user, indent=2)
-
-    def _submit_package(self, pkg_id, user=None, indent=0):
-        import ckan.model as model
-        if not user:
-            user = p.toolkit.get_action('get_site_user')(
-                {'model': model, 'ignore_auth': True}, {})
-
-        try:
-            pkg = p.toolkit.get_action('package_show')(
-                {'model': model, 'ignore_auth': True},
-                {'id': pkg_id.strip()})
-        except Exception as e:
-            print(e)
-            print(' ' * indent + 'Dataset "{}" was not found'.format(pkg_id))
-            sys.exit(1)
-
-        print(' ' * indent + 'Processing dataset {} with {} resources'.format(
-              pkg['name'], len(pkg['resources'])))
-        for resource in pkg['resources']:
-            try:
-                resource['package_name'] = pkg['name']  # for debug output
-                self._submit_resource(resource, user, indent=indent + 2)
-            except Exception as e:
-                self.error_occured = True
-                print(e)
-                print(' ' * indent + 'ERROR submitting resource "{}" '.format(
-                    resource['id']))
-                continue
-
-    def _submit_resource(self, resource, user, indent=0):
-        '''resource: resource dictionary
-        '''
-        # import here, so that that loggers are setup
-        from ckanext.xloader.plugin import XLoaderFormats
-
-        if not XLoaderFormats.is_it_an_xloader_format(resource['format']):
-            print(' ' * indent
-                  + 'Skipping resource {r[id]} because format "{r[format]}" is '
-                  'not configured to be xloadered'.format(r=resource))
-            return
-        if resource['url_type'] in ('datapusher', 'xloader'):
-            print(' ' * indent
-                  + 'Skipping resource {r[id]} because url_type "{r[url_type]}" '
-                  'means resource.url points to the datastore '
-                  'already, so loading would be circular.'.format(r=resource))
-            return
-        dataset_ref = resource.get('package_name', resource['package_id'])
-        print('{indent}Submitting /dataset/{dataset}/resource/{r[id]}\n'
-              '{indent}           url={r[url]}\n'
-              '{indent}           format={r[format]}'
-              .format(dataset=dataset_ref, r=resource, indent=' ' * indent))
-        data_dict = {
-            'resource_id': resource['id'],
-            'ignore_hash': True,
-        }
-        if self.options.dry_run:
-            print(' ' * indent + '(not submitted - dry-run)')
-            return
-        success = p.toolkit.get_action('xloader_submit')({'user': user['name']}, data_dict)
-        if success:
-            print(' ' * indent + '...ok')
-        else:
-            print(' ' * indent + 'ERROR submitting resource')
-            self.error_occured = True
-
-    def _print_status(self):
-        try:
-            import ckan.lib.jobs as rq_jobs
-        except ImportError:
-            import ckanext.rq.jobs as rq_jobs
-        jobs = rq_jobs.get_queue().jobs
-        if not jobs:
-            print('No jobs currently queued')
-        for job in jobs:
-            job_params = eval(job.description.replace(
-                'ckanext.xloader.jobs.xloader_data_into_datastore', ''))
-            job_metadata = job_params['metadata']
-            print('{id} Enqueued={enqueued:%Y-%m-%d %H:%M} res_id={res_id} '
-                  'url={url}'.format(
-                      id=job._id,
-                      enqueued=job.enqueued_at,
-                      res_id=job_metadata['resource_id'],
-                      url=job_metadata['original_url'],
-                  ))
-
-
-class MigrateTypesCommand(cli.CkanCommand):
-    '''Migrate command
-
-    Turn existing resource field types into Data Dictionary overrides.
-    This is intended to simplify migration from DataPusher to XLoader,
-    by allowing you to reuse the types that DataPusher has guessed.
-
-    Usage:
-
-        migrate_types [options] [resource-spec]
-            Add the given resources' field types to the Data Dictionary.
-
-            where resource-spec is one of:
-
-                <resource-id> - Migrate a particular resource
-
-                all - Migrate all resources (this is the default)
-
-    '''
-    summary = __doc__.split('\n')[0]
-    usage = __doc__
-    min_args = 0
-
-    def __init__(self, name):
-        super(MigrateTypesCommand, self).__init__(name)
-        self.error_occured = False
-
-        self.parser.add_option('-t', '--include-text',
-                               action='store_true', default=False,
-                               help='Add Data Dictionary overrides even for text fields')
-
-        self.parser.add_option('--force',
-                               action='store_true', default=False,
-                               help='Overwrite existing data dictionary if it exists')
-
-    def command(self):
-        self._load_config()
-        if not self.args or len(self.args) == 0 or self.args[0] == 'all':
-            self._migrate_all()
-        else:
-            self._migrate_resource(self.args[0])
-        self._handle_command_status()
-
-    def _migrate_all(self):
-        session = model.Session
-        resource_count = session.query(model.Resource).filter_by(state='active').count()
-        print("Updating {} resource(s)".format(resource_count))
-        resources_done = 0
-        for resource in session.query(model.Resource).filter_by(state='active'):
-            resources_done += 1
-            self._migrate_resource(resource.id,
-                                   prefix='[{}/{}]: '.format(resources_done,
-                                                             resource_count))
-            if resources_done % 100 == 0:
-                print("[{}/{}] done".format(resources_done, resource_count))
-        print("[{}/{}] done".format(resources_done, resource_count))
-
-    def _migrate_resource(self, resource_id, prefix=''):
-        data_dict = h.datastore_dictionary(resource_id)
-=======
 import sys
 import click
 from ckanext.xloader.command import XloaderCmd
->>>>>>> c8b3c316
 
 # Click commands for CKAN 2.9 and above
 
