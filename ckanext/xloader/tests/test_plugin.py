--- conflicted
+++ resolved
@@ -59,7 +59,6 @@
 
         assert func.called
 
-<<<<<<< HEAD
     @pytest.mark.ckan_config("ckanext.xloader.validation.requires_successful_report", True)
     def test_require_validation(self, monkeypatch):
         func = mock.Mock()
@@ -141,7 +140,7 @@
         )
 
         assert func.called  # because of the validation_status is `success` and there is a schema
-=======
+
     @pytest.mark.parametrize("toolkit_config_value, mock_xloader_formats, url_type, datastore_active, expected_result", [
         # Test1: Should pass as it is an upload with an active datastore entry but an unsupported format
         (True, False, 'upload', True, True),
@@ -174,7 +173,6 @@
             with mock.patch('ckanext.xloader.utils.XLoaderFormats.is_it_an_xloader_format') as mock_is_xloader_format:
                 mock_is_xloader_format.return_value = mock_xloader_formats
                 assert _should_remove_unsupported_resource_from_datastore(res_dict) == expected_result
->>>>>>> 67fabfc2
 
     def _pending_task(self, resource_id):
         return {
