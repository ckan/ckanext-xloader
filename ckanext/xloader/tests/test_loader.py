--- conflicted
+++ resolved
@@ -51,20 +51,12 @@
                 loader.identifier(col) for col in cols if col != "_full_text"
             )
         else:
-<<<<<<< HEAD
             cols = "*"
-        sql = 'SELECT {cols} FROM "{table_name}"'.format(
+        sql = u'SELECT {cols} FROM "{table_name}"'.format(
             cols=cols, table_name=table_name
         )
         if limit is not None:
-            sql += " LIMIT {}".format(limit)
-=======
-            cols = '*'
-        sql = u'SELECT {cols} FROM "{table_name}"' \
-            .format(cols=cols, table_name=table_name)
-        if limit is not None:
-            sql += u' LIMIT {}'.format(limit)
->>>>>>> 45890cdc
+            sql += u" LIMIT {}".format(limit)
         results = c.execute(sql)
         return results.fetchall()
 
@@ -773,7 +765,7 @@
             u"Galway",
         )
 
-    @helpers.change_config('ckanext.xloader.unicode_headers', 'True')
+    @pytest.mark.ckan_config('ckanext.xloader.unicode_headers', 'True')
     def test_unicode_column_names(self):
         csv_filepath = get_sample_filepath('hebrew_sample.csv')
         resource_id = 'test_hebrew'
@@ -781,13 +773,11 @@
         loader.load_csv(csv_filepath, resource_id=resource_id,
                         mimetype='text/csv', logger=PrintLogger())
         records = self._get_records('test_hebrew')
-        print records
         assert_equal(
             records[0],
             (1, u'229312', u'פ בית העמק עמקה 3', u'360', u'פרטי', u'Cl', u'תקן ישראלי מותר', u'400', u'20/09/2018',
              u'44.85', u'11.20')
         )
-        print self._get_column_names('test_hebrew')
         assert_equal(
             self._get_column_names('test_hebrew'),
             [
@@ -1155,7 +1145,6 @@
         # datastore_active will be set on a non-existent datastore table
         resource_id = "test1"
         factories.Resource(id=resource_id)
-<<<<<<< HEAD
         with pytest.raises(LoaderError):
             loader.load_table(
                 csv_filepath,
@@ -1163,12 +1152,8 @@
                 mimetype="csv",
                 logger=PrintLogger(),
             )
-=======
-        with assert_raises(LoaderError):
-            loader.load_table(csv_filepath, resource_id=resource_id,
-                              mimetype='csv', logger=PrintLogger())
-
-    @helpers.change_config('ckanext.xloader.unicode_headers', 'True')
+
+    @pytest.mark.ckan_config('ckanext.xloader.unicode_headers', 'True')
     def test_hebrew_unicode_headers(self):
         xlsx_filepath = get_sample_filepath('hebrew_sample.xlsx')
         resource_id = 'hebrew_sample_xlsx'
@@ -1176,7 +1161,6 @@
         loader.load_table(xlsx_filepath, resource_id=resource_id,
                           mimetype='xlsx', logger=PrintLogger())
         records = self._get_records('hebrew_sample_xlsx')
-        print records
         assert_equal(
             records[0],
             (1, Decimal('229312'), u'פ בית העמק עמקה 3', Decimal('360'), u'פרטי', u'Cl', u'תקן ישראלי מותר',
@@ -1184,7 +1168,6 @@
              Decimal('44.85000000000000142108547152020037174224853515625'),
              Decimal('11.199999999999999289457264239899814128875732421875'))
         )
-        print self._get_column_names('hebrew_sample_xlsx')
         assert_equal(
             self._get_column_names('hebrew_sample_xlsx'),
             [
@@ -1201,5 +1184,4 @@
                 u'ריכוז אחרון',
                 u'אחוז מתקן מי השתיה'
             ]
-        )
->>>>>>> 45890cdc
+        )