# -*- coding: utf-8 -*-
from __future__ import print_function
from __future__ import absolute_import
import os
import pytest
import six
import sqlalchemy.orm as orm
import datetime
import logging
from six import text_type as str

from decimal import Decimal

from ckan.tests import factories
from ckanext.xloader import loader
from ckanext.xloader.loader import get_write_engine
from ckanext.xloader.job_exceptions import LoaderError

import ckan.plugins as p

logger = logging.getLogger(__name__)


def get_sample_filepath(filename):
    return os.path.abspath(
        os.path.join(os.path.dirname(__file__), "samples", filename)
    )


@pytest.fixture()
def Session():
    engine = get_write_engine()
    Session = orm.scoped_session(orm.sessionmaker(bind=engine))
    yield Session
    Session.close()


@pytest.mark.skipif(
    p.toolkit.check_ckan_version(max_version='2.7.99'),
    reason="fixtures do not have permission populate full_text_trigger")
@pytest.mark.usefixtures("full_reset", "with_plugins")
@pytest.mark.ckan_config("ckan.plugins", "datastore xloader")
class TestLoadBase(object):
    def _get_records(
        self, Session, table_name, limit=None, exclude_full_text_column=True
    ):
        c = Session.connection()
        if exclude_full_text_column:
            cols = self._get_column_names(Session, table_name)
            cols = ", ".join(
                loader.identifier(col) for col in cols if col != "_full_text"
            )
        else:
            cols = "*"
        sql = 'SELECT {cols} FROM "{table_name}"'.format(
            cols=cols, table_name=table_name
        )
        if limit is not None:
            sql += " LIMIT {}".format(limit)
        results = c.execute(sql)
        return results.fetchall()

    def _get_column_names(self, Session, table_name):
        # SELECT column_name FROM information_schema.columns WHERE table_name='test1';
        c = Session.connection()
        sql = (
            """
            SELECT column_name
            FROM information_schema.columns
            WHERE table_name='{}'
            ORDER BY ordinal_position;
            """.format(table_name)
        )
        results = c.execute(sql)
        records = results.fetchall()
        return [r[0] for r in records]

    def _get_column_types(self, Session, table_name):
        c = Session.connection()
        sql = (
            """
            SELECT udt_name
            FROM information_schema.columns
            WHERE table_name='{}'
            ORDER BY ordinal_position;
            """.format(table_name)
        )
        results = c.execute(sql)
        records = results.fetchall()
        return [r[0] for r in records]


class TestLoadCsv(TestLoadBase):
    def test_simple(self, Session):
        csv_filepath = get_sample_filepath("simple.csv")
        resource = factories.Resource()
        resource_id = resource['id']
        loader.load_csv(
            csv_filepath,
            resource_id=resource_id,
            mimetype="text/csv",
            logger=logger,
        )

        assert self._get_records(
            Session, resource_id, limit=1, exclude_full_text_column=False
        ) == [
            (
                1,
                "'-01':2,3 '1':4 '2011':1 'galway':5",
                u"2011-01-01",
                u"1",
                u"Galway",
            )
        ]
        assert self._get_records(Session, resource_id) == [
            (1, u"2011-01-01", u"1", u"Galway"),
            (2, u"2011-01-02", u"-1", u"Galway"),
            (3, u"2011-01-03", u"0", u"Galway"),
            (4, u"2011-01-01", u"6", u"Berkeley"),
            (5, None, None, u"Berkeley"),
            (6, u"2011-01-03", u"5", None),
        ]
        assert self._get_column_names(Session, resource_id) == [
            u"_id",
            u"_full_text",
            u"date",
            u"temperature",
            u"place",
        ]
        assert self._get_column_types(Session, resource_id) == [
            u"int4",
            u"tsvector",
            u"text",
            u"text",
            u"text",
        ]

    def test_simple_with_indexing(self, Session):
        csv_filepath = get_sample_filepath("simple.csv")
        resource = factories.Resource()
        resource_id = resource['id']
        fields = loader.load_csv(
            csv_filepath,
            resource_id=resource_id,
            mimetype="text/csv",
            logger=logger,
        )
        loader.create_column_indexes(
            fields=fields, resource_id=resource_id, logger=logger
        )

        assert (
            self._get_records(
                Session, resource_id, limit=1, exclude_full_text_column=False
            )[0][1]
            == "'-01':2,3 '1':4 '2011':1 'galway':5"
        )

    # test disabled by default to avoid adding large file to repo and slow test
    @pytest.mark.skip
    def test_boston_311_complete(self):
        # to get the test file:
        # curl -o ckanext/xloader/tests/samples/boston_311.csv https://data.boston.gov/dataset/8048697b-ad64-4bfc-b090-ee00169f2323/resource/2968e2c0-d479-49ba-a884-4ef523ada3c0/download/311.csv  # noqa
        csv_filepath = get_sample_filepath("boston_311.csv")
        resource = factories.Resource()
        resource_id = resource['id']
        import time

        t0 = time.time()
        print(
            "{} Start load".format(
                time.strftime("%H:%M:%S", time.localtime(t0))
            )
        )
        loader.load_csv(
            csv_filepath,
            resource_id=resource_id,
            mimetype="text/csv",
            logger=logger,
        )
        print("Load: {}s".format(time.time() - t0))

    # test disabled by default to avoid adding large file to repo and slow test
    @pytest.mark.skip
    def test_boston_311_sample5(self):
        # to create the test file:
        # head -n 100001 ckanext/xloader/tests/samples/boston_311.csv > ckanext/xloader/tests/samples/boston_311_sample5.csv
        csv_filepath = get_sample_filepath("boston_311_sample5.csv")
        resource = factories.Resource()
        resource_id = resource['id']
        import time

        t0 = time.time()
        print(
            "{} Start load".format(
                time.strftime("%H:%M:%S", time.localtime(t0))
            )
        )
        loader.load_csv(
            csv_filepath,
            resource_id=resource_id,
            mimetype="text/csv",
            logger=logger,
        )
        print("Load: {}s".format(time.time() - t0))

    def test_boston_311(self, Session):
        csv_filepath = get_sample_filepath("boston_311_sample.csv")
        resource = factories.Resource()
        resource_id = resource['id']
        loader.load_csv(
            csv_filepath,
            resource_id=resource_id,
            mimetype="text/csv",
            logger=logger,
        )

        records = self._get_records(Session, resource_id)
        print(records)
        assert records == [
            (
                1,
                u"101002153891",
                u"2017-07-06 23:38:43",
                u"2017-07-21 08:30:00",
                None,
                u"ONTIME",
                u"Open",
                u" ",
                u"Street Light Outages",
                u"Public Works Department",
                u"Street Lights",
                u"Street Light Outages",
                u"PWDx_Street Light Outages",
                u"PWDx",
                None,
                None,
                u"480 Harvard St  Dorchester  MA  02124",
                u"8",
                u"07",
                u"4",
                u"B3",
                u"Greater Mattapan",
                u"9",
                u"Ward 14",
                u"1411",
                u"480 Harvard St",
                u"02124",
                u"42.288",
                u"-71.0927",
                u"Citizens Connect App",
            ),  # noqa
            (
                2,
                u"101002153890",
                u"2017-07-06 23:29:13",
                u"2017-09-11 08:30:00",
                None,
                u"ONTIME",
                u"Open",
                u" ",
                u"Graffiti Removal",
                u"Property Management",
                u"Graffiti",
                u"Graffiti Removal",
                u"PROP_GRAF_GraffitiRemoval",
                u"PROP",
                u" https://mayors24.cityofboston.gov/media/boston/report/photos/595f0000048560f46d94b9fa/report.jpg",
                None,
                u"522 Saratoga St  East Boston  MA  02128",
                u"1",
                u"09",
                u"1",
                u"A7",
                u"East Boston",
                u"1",
                u"Ward 1",
                u"0110",
                u"522 Saratoga St",
                u"02128",
                u"42.3807",
                u"-71.0259",
                u"Citizens Connect App",
            ),  # noqa
            (
                3,
                u"101002153889",
                u"2017-07-06 23:24:20",
                u"2017-09-11 08:30:00",
                None,
                u"ONTIME",
                u"Open",
                u" ",
                u"Graffiti Removal",
                u"Property Management",
                u"Graffiti",
                u"Graffiti Removal",
                u"PROP_GRAF_GraffitiRemoval",
                u"PROP",
                u" https://mayors24.cityofboston.gov/media/boston/report/photos/595efedb048560f46d94b9ef/report.jpg",
                None,
                u"965 Bennington St  East Boston  MA  02128",
                u"1",
                u"09",
                u"1",
                u"A7",
                u"East Boston",
                u"1",
                u"Ward 1",
                u"0112",
                u"965 Bennington St",
                u"02128",
                u"42.386",
                u"-71.008",
                u"Citizens Connect App",
            ),
        ]  # noqa
        print(self._get_column_names(Session, resource_id))
        assert self._get_column_names(Session, resource_id) == [
            u"_id",
            u"_full_text",
            u"CASE_ENQUIRY_ID",
            u"open_dt",
            u"target_dt",
            u"closed_dt",
            u"OnTime_Status",
            u"CASE_STATUS",
            u"CLOSURE_REASON",
            u"CASE_TITLE",
            u"SUBJECT",
            u"REASON",
            u"TYPE",
            u"QUEUE",
            u"Department",
            u"SubmittedPhoto",
            u"ClosedPhoto",
            u"Location",
            u"Fire_district",
            u"pwd_district",
            u"city_council_district",
            u"police_district",
            u"neighborhood",
            u"neighborhood_services_district",
            u"ward",
            u"precinct",
            u"LOCATION_STREET_NAME",
            u"LOCATION_ZIPCODE",
            u"Latitude",
            u"Longitude",
            u"Source",
        ]  # noqa
        print(self._get_column_types(Session, resource_id))
        assert self._get_column_types(Session, resource_id) == [
            u"int4",
            u"tsvector",
        ] + [u"text"] * (len(records[0]) - 1)

    def test_brazilian(self, Session):
        csv_filepath = get_sample_filepath("brazilian_sample.csv")
        resource = factories.Resource()
        resource_id = resource['id']
        loader.load_csv(
            csv_filepath,
            resource_id=resource_id,
            mimetype="text/csv",
            logger=logger,
        )

        records = self._get_records(Session, resource_id)
        print(records)
        assert records[0] == (
            1,
            u"01/01/1996 12:00:00 AM",
            u"1100015",
            u"ALTA FLORESTA D'OESTE",
            u"RO",
            None,
            u"128",
            u"0",
            u"8",
            u"119",
            u"1",
            u"0",
            u"3613",
            u"3051",
            u"130",
            u"7",
            u"121",
            u"3716",
            u"3078",
            u"127",
            u"7",
            None,
            None,
            None,
            None,
            u"6794",
            u"5036",
            u"1758",
            None,
            None,
            None,
            None,
            None,
            None,
            u"337",
            u"0.26112759",
            u"0.17210683",
            u"0.43323442",
            u"0.13353115",
            u"24.833692447908199",
            None,
            None,
            u"22.704964",
            u"67.080006197818605",
            u"65.144188573097907",
            u"74.672390253375497",
            u"16.7913561569619",
            u"19.4894563570641",
            u"8.649237411458509",
            u"7.60165422117368",
            u"11.1540090366186",
            u"17.263407056738099",
            u"8.5269823",
            u"9.2213373",
            u"5.3085136",
            u"52.472769803217503",
            None,
            None,
            None,
            None,
            None,
            None,
            u"25.0011414302354",
            u"22.830887000000001",
            u"66.8150490097632",
            u"64.893674212235595",
            u"74.288246611754104",
            u"17.0725384713319",
            u"19.8404105332814",
            u"8.856561911292371",
            u"7.74275834336647",
            u"11.357671741889",
            u"17.9410577459881",
            u"8.3696527",
            u"8.9979973",
            u"5.0570836",
            u"53.286314230720798",
            None,
            None,
            None,
            None,
            None,
            u"122988",
            None,
            u"10.155015000000001",
            u"14.826086999999999",
            u"11.671533",
            u"9.072917",
            None,
            None,
            None,
            None,
            None,
            None,
            None,
            None,
        )  # noqa
        print(self._get_column_names(Session, resource_id))
        assert self._get_column_names(Session, resource_id) == [
            u"_id",
            u"_full_text",
            u"NU_ANO_CENSO",
            u"CO_MUNICIPIO",
            u"MUNIC",
            u"SIGLA",
            u"CO_UF",
            u"SCHOOLS_NU",
            u"SCHOOLS_FED_NU",
            u"SCHOOLS_ESTADUAL_NU",
            u"SCHOOLS_MUN_NU",
            u"SCHOOLS_PRIV_NU",
            u"SCHOOLS_FED_STUD",
            u"SCHOOLS_ESTADUAL_STUD",
            u"SCHOOLS_MUN_STUD",
            u"SCHOOLS_PRIV_STUD",
            u"SCHOOLS_URBAN_NU",
            u"SCHOOLS_RURAL_NU",
            u"SCHOOLS_URBAN_STUD",
            u"SCHOOLS_RURAL_STUD",
            u"SCHOOLS_NIVFUND_1_NU",
            u"SCHOOLS_NIVFUND_2_NU",
            u"SCHOOLS_EIGHTYEARS_NU",
            u"SCHOOLS_NINEYEARS_NU",
            u"SCHOOLS_EIGHTYEARS_STUD",
            u"SCHOOLS_NINEYEARS_STUD",
            u"MATFUND_NU",
            u"MATFUND_I_NU",
            u"MATFUND_T_NU",
            u"SCHOOLS_INTERNET_AVG",
            u"SCHOOLS_WATER_PUBLIC_AVG",
            u"SCHOOLS_WATER_AVG",
            u"SCHOOLS_ELECTR_PUB_AVG",
            u"SCHOOLS_SEWAGE_PUB_AVG",
            u"SCHOOLS_SEWAGE_AVG",
            u"PROFFUNDTOT_NU",
            u"PROFFUNDINC_PC",
            u"PROFFUNDCOMP_PC",
            u"PROFMED_PC",
            u"PROFSUP_PC",
            u"CLASSSIZE",
            u"CLASSSIZE_I",
            u"CLASSSIZE_T",
            u"STUDTEACH",
            u"RATE_APROV",
            u"RATE_APROV_I",
            u"RATE_APROV_T",
            u"RATE_FAILURE",
            u"RATE_FAILURE_I",
            u"RATE_FAILURE_T",
            u"RATE_ABANDON",
            u"RATE_ABANDON_I",
            u"RATE_ABANDON_T",
            u"RATE_TRANSFER",
            u"RATE_TRANSFER_I",
            u"RATE_TRANSFER_T",
            u"RATE_OVERAGE",
            u"RATE_OVERAGE_I",
            u"RATE_OVERAGE_T",
            u"PROVA_MEAN_PORT_I",
            u"PROVA_MEAN_PORT_T",
            u"PROVA_MEAN_MAT_I",
            u"PROVA_MEAN_MAT_T",
            u"CLASSSIZE_PUB",
            u"STUDTEACH_PUB",
            u"RATE_APROV_PUB",
            u"RATE_APROV_I_PUB",
            u"RATE_APROV_T_PUB",
            u"RATE_FAILURE_PUB",
            u"RATE_FAILURE_I_PUB",
            u"RATE_FAILURE_T_PUB",
            u"RATE_ABANDON_PUB",
            u"RATE_ABANDON_I_PUB",
            u"RATE_ABANDON_T_PUB",
            u"RATE_TRANSFER_PUB",
            u"RATE_TRANSFER_I_PUB",
            u"RATE_TRANSFER_T_PUB",
            u"RATE_OVERAGE_PUB",
            u"RATE_OVERAGE_I_PUB",
            u"RATE_OVERAGE_T_PUB",
            u"PROVA_MEAN_PORT_I_PUB",
            u"PROVA_MEAN_PORT_T_PUB",
            u"PROVA_MEAN_MAT_I_PUB",
            u"PROFFUNDTOT_NU_PUB",
            u"PROVA_MEAN_MAT_T_PUB",
            u"EDUCTEACH_PUB",
            u"EDUCTEACH_FEDERAL",
            u"EDUCTEACH_STATE",
            u"EDUCTEACH_MUN",
            u"PROVA_MEAN_PORT_I_STATE",
            u"PROVA_MEAN_PORT_T_STATE",
            u"PROVA_MEAN_MAT_I_STATE",
            u"PROVA_MEAN_MAT_T_STATE",
            u"PROVA_MEAN_PORT_I_MUN",
            u"PROVA_MEAN_PORT_T_MUN",
            u"PROVA_MEAN_MAT_I_MUN",
            u"PROVA_MEAN_MAT_T_MUN",
        ]  # noqa
        print(self._get_column_types(Session, resource_id))
        assert self._get_column_types(Session, resource_id) == [
            u"int4",
            u"tsvector",
        ] + [u"text"] * (len(records[0]) - 1)

    def test_german(self, Session):
        csv_filepath = get_sample_filepath("german_sample.csv")
        resource = factories.Resource()
        resource_id = resource['id']
        loader.load_csv(
            csv_filepath,
            resource_id=resource_id,
            mimetype="text/csv",
            logger=logger,
        )

        records = self._get_records(Session, resource_id)
        print(records)
        assert records[0] == (
            1,
            u"Zürich",
            u"68260",
            u"65444",
            u"62646",
            u"6503",
            u"28800",
            u"1173",
            u"6891",
            u"24221",
            u"672",
        )
        print(self._get_column_names(Session, resource_id))
        assert self._get_column_names(Session, resource_id) == [
            u"_id",
            u"_full_text",
            u"Stadtname",
            u"Schuler_Total_2010/2011",
            u"Schuler_Total_2000/2001",
            u"Schuler_Total_1990/1991",
            u"Schuler_Vorschule_2010/2011",
            u"Schuler_Obligatorische Primar- und Sekundarstufe I_2010/2011",
            u"Schuler_Sekundarstufe II, Ubergangsausbildung Sek I. - Sek. II_",
            u"Schuler_Maturitatsschulen_2010/2011",
            u"Schuler_Berufsausbildung_2010/2011",
            u"Schuler_andere allgemeinbildende Schulen_2010/2011",
        ]
        print(self._get_column_types(Session, resource_id))
        assert self._get_column_types(Session, resource_id) == [
            u"int4",
            u"tsvector",
        ] + [u"text"] * (len(records[0]) - 1)

    def test_with_blanks(self, Session):
        csv_filepath = get_sample_filepath("sample_with_blanks.csv")
        resource = factories.Resource()
        resource_id = resource['id']
        loader.load_csv(
            csv_filepath,
            resource_id=resource_id,
            mimetype="text/csv",
            logger=logger,
        )
        assert len(self._get_records(Session, resource_id)) == 3

    def test_with_empty_lines(self, Session):
        csv_filepath = get_sample_filepath("sample_with_empty_lines.csv")
        resource = factories.Resource()
        resource_id = resource['id']
        loader.load_csv(
            csv_filepath,
            resource_id=resource_id,
            mimetype="text/csv",
            logger=logger,
        )
        assert len(self._get_records(Session, resource_id)) == 6

    def test_with_quoted_commas(self, Session):
        csv_filepath = get_sample_filepath("sample_with_quoted_commas.csv")
        resource = factories.Resource()
        resource_id = resource['id']
        loader.load_csv(
            csv_filepath,
            resource_id=resource_id,
            mimetype="text/csv",
            logger=logger,
        )
        assert len(self._get_records(Session, resource_id)) == 3

    def test_with_mixed_quotes(self, Session):
        csv_filepath = get_sample_filepath("sample_with_mixed_quotes.csv")
        resource = factories.Resource()
        resource_id = resource['id']
        loader.load_csv(
            csv_filepath,
            resource_id=resource_id,
            mimetype="text/csv",
            logger=logger,
        )
        assert len(self._get_records(Session, resource_id)) == 2

    def test_with_mixed_types(self, Session):
        csv_filepath = get_sample_filepath("mixed_numeric_string_sample.csv")
        resource = factories.Resource()
        resource_id = resource['id']
        loader.load_csv(
            csv_filepath,
            resource_id=resource_id,
            mimetype="text/csv",
            logger=logger,
        )
        assert len(self._get_records(Session, resource_id)) == 6

    def test_reload(self, Session):
        csv_filepath = get_sample_filepath("simple.csv")
        resource = factories.Resource()
        resource_id = resource['id']
        loader.load_csv(
            csv_filepath,
            resource_id=resource_id,
            mimetype="text/csv",
            logger=logger,
        )

        # Load it again unchanged
        loader.load_csv(
            csv_filepath,
            resource_id=resource_id,
            mimetype="text/csv",
            logger=logger,
        )

        assert len(self._get_records(Session, resource_id)) == 6
        assert self._get_column_names(Session, resource_id) == [
            u"_id",
            u"_full_text",
            u"date",
            u"temperature",
            u"place",
        ]
        assert self._get_column_types(Session, resource_id) == [
            u"int4",
            u"tsvector",
            u"text",
            u"text",
            u"text",
        ]

    @pytest.mark.skipif(
        not p.toolkit.check_ckan_version(min_version="2.7"),
        reason="Requires CKAN 2.7 - see https://github.com/ckan/ckan/pull/3557",
    )
    def test_reload_with_overridden_types(self, Session):
        csv_filepath = get_sample_filepath("simple.csv")
        resource = factories.Resource()
        resource_id = resource['id']
        loader.load_csv(
            csv_filepath,
            resource_id=resource_id,
            mimetype="text/csv",
            logger=logger,
        )
        # Change types, as it would be done by Data Dictionary
        rec = p.toolkit.get_action("datastore_search")(
            None, {"resource_id": resource_id, "limit": 0}
        )
        fields = [f for f in rec["fields"] if not f["id"].startswith("_")]
        fields[0]["info"] = {"type_override": "timestamp"}
        fields[1]["info"] = {"type_override": "numeric"}
        p.toolkit.get_action("datastore_create")(
            {"ignore_auth": True},
            {"resource_id": resource_id, "force": True, "fields": fields},
        )

        # Load it again with new types
        fields = loader.load_csv(
            csv_filepath,
            resource_id=resource_id,
            mimetype="text/csv",
            logger=logger,
        )
        loader.create_column_indexes(
            fields=fields, resource_id=resource_id, logger=logger
        )

        assert len(self._get_records(Session, resource_id)) == 6
        assert self._get_column_names(Session, resource_id) == [
            u"_id",
            u"_full_text",
            u"date",
            u"temperature",
            u"place",
        ]
        assert self._get_column_types(Session, resource_id) == [
            u"int4",
            u"tsvector",
            u"timestamp",
            u"numeric",
            u"text",
        ]

        # check that rows with nulls are indexed correctly
        records = self._get_records(
            Session, resource_id, exclude_full_text_column=False
        )
        print(records)
        assert records[4][1] == "'berkeley':1"
        assert records[5][1] == "'-01':2 '-03':3 '00':4,5,6 '2011':1 '5':7"

    def test_encode_headers(self):
        test_string_headers = [u"id", u"namé"]
        test_float_headers = [u"id", u"näme", 2.0]
        test_int_headers = [u"id", u"nóm", 3]
        test_result_string_headers = loader.encode_headers(test_string_headers)
        test_result_float_headers = loader.encode_headers(test_float_headers)
        test_result_int_headers = loader.encode_headers(test_int_headers)

        assert "id" in test_result_string_headers
        assert "name" in test_result_string_headers
        assert "id" in test_result_float_headers
        assert "name" in test_result_float_headers
        assert "2.0" in test_result_float_headers
        assert "id" in test_result_int_headers
        assert "nom" in test_result_int_headers
        assert "3" in test_result_int_headers

    def test_column_names(self, Session):
        csv_filepath = get_sample_filepath("column_names.csv")
        resource = factories.Resource()
        resource_id = resource['id']
        loader.load_csv(
            csv_filepath,
            resource_id=resource_id,
            mimetype="text/csv",
            logger=logger,
        )

        assert self._get_column_names(Session, resource_id)[2:] == [
            u"d@t$e",
            u"t^e&m*pe!r(a)t?u:r%%e",
            r"p\l/a[c{e%",
        ]
        assert self._get_records(Session, resource_id)[0] == (
            1,
            u"2011-01-01",
            u"1",
            u"Galway",
        )


class TestLoadUnhandledTypes(TestLoadBase):
    def test_kml(self):
        filepath = get_sample_filepath("polling_locations.kml")
        resource = factories.Resource()
        resource_id = resource['id']
        with pytest.raises(LoaderError) as exception:
            loader.load_csv(
                filepath,
                resource_id=resource_id,
                mimetype="text/csv",
                logger=logger,
            )
        assert "Error with field definition" in str(exception.value)
        assert (
            '"<?xml version="1.0" encoding="utf-8" ?>" is not a valid field name'
            in str(exception.value)
        )

    def test_geojson(self):
        filepath = get_sample_filepath("polling_locations.geojson")
        resource = factories.Resource()
        resource_id = resource['id']
        with pytest.raises(LoaderError) as exception:
            loader.load_csv(
                filepath,
                resource_id=resource_id,
                mimetype="text/csv",
                logger=logger,
            )
        assert "Error with field definition" in str(exception.value)
        assert (
            '"{"type":"FeatureCollection"" is not a valid field name'
            in str(exception.value)
        )

    @pytest.mark.skipif(
        six.PY3,
        reason="In Python 3, tabulator will unzip archives and load the first "
               "file found (if possible)."
    )
    def test_shapefile_zip_python2(self):
        filepath = get_sample_filepath("polling_locations.shapefile.zip")
        resource = factories.Resource()
        resource_id = resource['id']
        with pytest.raises(LoaderError):
            loader.load_csv(
                filepath,
                resource_id=resource_id,
                mimetype="text/csv",
                logger=logger,
            )

    @pytest.mark.skipif(
        six.PY2,
        reason="In Python 2, tabulator will not load a zipped archive, so the "
               "loader will raise a LoaderError."
    )
    def test_shapefile_zip_python3(self, Session):
        # tabulator unzips the archive and tries to load the first file it
        # finds, 'Polling_Locations.cpg'. This file only contains the
        # following data: `UTF-8`.
        filepath = get_sample_filepath("polling_locations.shapefile.zip")
        resource = factories.Resource()
        resource_id = resource['id']
        loader.load_csv(
            filepath,
            resource_id=resource_id,
            mimetype="text/csv",
            logger=logger,
        )

        assert self._get_records(Session, resource_id) == []
        assert self._get_column_names(Session, resource_id) == [
            '_id',
            '_full_text',
            'UTF-8'
        ]


class TestLoadTabulator(TestLoadBase):
    def test_simple(self, Session):
        csv_filepath = get_sample_filepath("simple.xls")
        resource = factories.Resource()
        resource_id = resource['id']
        loader.load_table(
            csv_filepath,
            resource_id=resource_id,
            mimetype="xls",
            logger=logger,
        )

        assert (
            "'galway':"
            in self._get_records(
                Session, resource_id, limit=1, exclude_full_text_column=False
            )[0][1]
        )
        # Indexed record looks like this (depending on CKAN version?):
        #   "'-01':2,3 '00':4,5,6 '1':7 '2011':1 'galway':8"
        #   "'-01':4,5 '00':6,7,8 '1':1 '2011':3 'galway':2"
        #   "'-01':2,3 '00':5,6 '1':7 '2011':1 'galway':8 't00':4"

        assert self._get_records(Session, resource_id) == [
            (1, datetime.datetime(2011, 1, 1, 0, 0), Decimal("1"), u"Galway",),
            (
                2,
                datetime.datetime(2011, 1, 2, 0, 0),
                Decimal("-1"),
                u"Galway",
            ),
            (3, datetime.datetime(2011, 1, 3, 0, 0), Decimal("0"), u"Galway",),
            (
                4,
                datetime.datetime(2011, 1, 1, 0, 0),
                Decimal("6"),
                u"Berkeley",
            ),
            (
                5,
                datetime.datetime(2011, 1, 2, 0, 0),
                Decimal("8"),
                u"Berkeley",
            ),
            (
                6,
                datetime.datetime(2011, 1, 3, 0, 0),
                Decimal("5"),
                u"Berkeley",
            ),
        ]
        assert self._get_column_names(Session, resource_id) == [
            u"_id",
            u"_full_text",
            u"date",
            u"temperature",
            u"place",
        ]
        assert self._get_column_types(Session, resource_id) == [
            u"int4",
            u"tsvector",
            u"timestamp",
            u"numeric",
            u"text",
        ]
        # Check that the sniffed types have been recorded as overrides
        rec = p.toolkit.get_action("datastore_search")(
            None, {"resource_id": resource_id, "limit": 0}
        )
        fields = [f for f in rec["fields"] if not f["id"].startswith("_")]
        assert fields[0].get("info", {}).get("type_override", "") == "timestamp"
        assert fields[1].get("info", {}).get("type_override", "") == "numeric"
        assert fields[2].get("info", {}).get("type_override", "") == ""

    def test_simple_large_file(self, Session):
        csv_filepath = get_sample_filepath("simple-large.csv")
        resource = factories.Resource()
        resource_id = resource['id']
        loader.load_table(
            csv_filepath,
            resource_id=resource_id,
            mimetype="text/csv",
            logger=logger,
        )
        assert self._get_column_types(Session, resource_id) == [
            u"int4",
            u"tsvector",
            u"numeric",
            u"text",
        ]

    def test_simple_large_file(self, Session):
        csv_filepath = get_sample_filepath("simple-large.csv")
        resource = factories.Resource()
        resource_id = resource['id']
        loader.load_table(
            csv_filepath,
            resource_id=resource_id,
            mimetype="text/csv",
            logger=logger,
        )
        assert self._get_column_types(Session, resource_id) == [
            u"int4",
            u"tsvector",
            u"numeric",
            u"text",
        ]

    def test_with_mixed_types(self, Session):
        csv_filepath = get_sample_filepath("mixed_numeric_string_sample.csv")
        resource = factories.Resource()
        resource_id = resource['id']
        loader.load_table(
            csv_filepath,
            resource_id=resource_id,
            mimetype="text/csv",
            logger=logger,
        )
        assert len(self._get_records(Session, resource_id)) == 6

        assert self._get_column_types(Session, resource_id) == [
            u'int4',
            u'tsvector',
            u'text',
            u'text',
            u'text',
            u'numeric'
        ]

    # test disabled by default to avoid adding large file to repo and slow test
    @pytest.mark.skip
    def test_boston_311_complete(self):
        # to get the test file:
        # curl -o ckanext/xloader/tests/samples/boston_311.csv https://data.boston.gov/dataset/8048697b-ad64-4bfc-b090-ee00169f2323/resource/2968e2c0-d479-49ba-a884-4ef523ada3c0/download/311.csv  # noqa
        csv_filepath = get_sample_filepath("boston_311.csv")
        resource = factories.Resource()
        resource_id = resource['id']
        import time

        t0 = time.time()
        print(
            "{} Start load".format(
                time.strftime("%H:%M:%S", time.localtime(t0))
            )
        )
        loader.load_table(
            csv_filepath,
            resource_id=resource_id,
            mimetype="csv",
            logger=logger,
        )
        print("Load: {}s".format(time.time() - t0))

    # test disabled by default to avoid adding large file to repo and slow test
    @pytest.mark.skip
    def test_boston_311_sample5(self):
        # to create the test file:
        # head -n 100001 ckanext/xloader/tests/samples/boston_311.csv > ckanext/xloader/tests/samples/boston_311_sample5.csv
        csv_filepath = get_sample_filepath("boston_311_sample5.csv")
        resource = factories.Resource()
        resource_id = resource['id']
        import time

        t0 = time.time()
        print(
            "{} Start load".format(
                time.strftime("%H:%M:%S", time.localtime(t0))
            )
        )
        loader.load_table(
            csv_filepath,
            resource_id=resource_id,
            mimetype="csv",
            logger=logger,
        )
        print("Load: {}s".format(time.time() - t0))

    def test_boston_311(self, Session):
        csv_filepath = get_sample_filepath("boston_311_sample.csv")
        resource = factories.Resource()
        resource_id = resource['id']
        loader.load_table(
            csv_filepath,
            resource_id=resource_id,
            mimetype="csv",
            logger=logger,
        )

        records = self._get_records(Session, resource_id)
        print(records)
        assert records == [
            (
                1,
                Decimal("101002153891"),
                datetime.datetime(2017, 7, 6, 23, 38, 43),
                datetime.datetime(2017, 7, 21, 8, 30),
                u"",
                u"ONTIME",
                u"Open",
                u" ",
                u"Street Light Outages",
                u"Public Works Department",
                u"Street Lights",
                u"Street Light Outages",
                u"PWDx_Street Light Outages",
                u"PWDx",
                u"",
                u"",
                u"480 Harvard St  Dorchester  MA  02124",
                Decimal("8"),
                Decimal("7"),
                Decimal("4"),
                u"B3",
                u"Greater Mattapan",
                Decimal("9"),
                u"Ward 14",
                Decimal("1411"),
                u"480 Harvard St",
                Decimal("2124"),
                Decimal("42.288"),
                Decimal("-71.0927"),
                u"Citizens Connect App",
            ),  # noqa
            (
                2,
                Decimal("101002153890"),
                datetime.datetime(2017, 7, 6, 23, 29, 13),
                datetime.datetime(2017, 9, 11, 8, 30),
                u"",
                u"ONTIME",
                u"Open",
                u" ",
                u"Graffiti Removal",
                u"Property Management",
                u"Graffiti",
                u"Graffiti Removal",
                u"PROP_GRAF_GraffitiRemoval",
                u"PROP",
                u" https://mayors24.cityofboston.gov/media/boston/report/photos/595f0000048560f46d94b9fa/report.jpg",
                u"",
                u"522 Saratoga St  East Boston  MA  02128",
                Decimal("1"),
                Decimal("9"),
                Decimal("1"),
                u"A7",
                u"East Boston",
                Decimal("1"),
                u"Ward 1",
                Decimal("110"),
                u"522 Saratoga St",
                Decimal("2128"),
                Decimal("42.3807"),
                Decimal("-71.0259"),
                u"Citizens Connect App",
            ),  # noqa
            (
                3,
                Decimal("101002153889"),
                datetime.datetime(2017, 7, 6, 23, 24, 20),
                datetime.datetime(2017, 9, 11, 8, 30),
                u"",
                u"ONTIME",
                u"Open",
                u" ",
                u"Graffiti Removal",
                u"Property Management",
                u"Graffiti",
                u"Graffiti Removal",
                u"PROP_GRAF_GraffitiRemoval",
                u"PROP",
                u" https://mayors24.cityofboston.gov/media/boston/report/photos/595efedb048560f46d94b9ef/report.jpg",
                u"",
                u"965 Bennington St  East Boston  MA  02128",
                Decimal("1"),
                Decimal("9"),
                Decimal("1"),
                u"A7",
                u"East Boston",
                Decimal("1"),
                u"Ward 1",
                Decimal("112"),
                u"965 Bennington St",
                Decimal("2128"),
                Decimal("42.386"),
                Decimal("-71.008"),
                u"Citizens Connect App",
            ),
        ]  # noqa
        print(self._get_column_names(Session, resource_id))
        assert self._get_column_names(Session, resource_id) == [
            u"_id",
            u"_full_text",
            u"CASE_ENQUIRY_ID",
            u"open_dt",
            u"target_dt",
            u"closed_dt",
            u"OnTime_Status",
            u"CASE_STATUS",
            u"CLOSURE_REASON",
            u"CASE_TITLE",
            u"SUBJECT",
            u"REASON",
            u"TYPE",
            u"QUEUE",
            u"Department",
            u"SubmittedPhoto",
            u"ClosedPhoto",
            u"Location",
            u"Fire_district",
            u"pwd_district",
            u"city_council_district",
            u"police_district",
            u"neighborhood",
            u"neighborhood_services_district",
            u"ward",
            u"precinct",
            u"LOCATION_STREET_NAME",
            u"LOCATION_ZIPCODE",
            u"Latitude",
            u"Longitude",
            u"Source",
        ]  # noqa
        print(self._get_column_types(Session, resource_id))
        assert self._get_column_types(Session, resource_id) == [
            u"int4",
            u"tsvector",
            u"numeric",
            u"timestamp",
            u"timestamp",
            u"text",
            u"text",
            u"text",
            u"text",
            u"text",
            u"text",
            u"text",
            u"text",
            u"text",
            u"text",
            u"text",
            u"text",
            u"text",
            u"numeric",
            u"numeric",
            u"numeric",
            u"text",
            u"text",
            u"numeric",
            u"text",
            u"numeric",
            u"text",
            u"numeric",
            u"numeric",
            u"numeric",
            u"text",
        ]  # noqa

    def test_no_entries(self):
        csv_filepath = get_sample_filepath("no_entries.csv")
        # no datastore table is created - we need to except, or else
        # datastore_active will be set on a non-existent datastore table
        resource = factories.Resource()
        resource_id = resource['id']
        with pytest.raises(LoaderError):
            loader.load_table(
                csv_filepath,
                resource_id=resource_id,
                mimetype="csv",
                logger=logger,
            )

<<<<<<< HEAD
=======
    def test_with_blanks(self, Session):
        csv_filepath = get_sample_filepath("sample_with_blanks.csv")
        resource = factories.Resource()
        resource_id = resource['id']
        loader.load_table(
            csv_filepath,
            resource_id=resource_id,
            mimetype="text/csv",
            logger=logger,
        )
        assert len(self._get_records(Session, resource_id)) == 3

    def test_with_empty_lines(self, Session):
        csv_filepath = get_sample_filepath("sample_with_empty_lines.csv")
        resource = factories.Resource()
        resource_id = resource['id']
        loader.load_table(
            csv_filepath,
            resource_id=resource_id,
            mimetype="text/csv",
            logger=logger,
        )
        assert len(self._get_records(Session, resource_id)) == 6

>>>>>>> 16eb59b9
    def test_with_quoted_commas(self, Session):
        csv_filepath = get_sample_filepath("sample_with_quoted_commas.csv")
        resource = factories.Resource()
        resource_id = resource['id']
        loader.load_table(
            csv_filepath,
            resource_id=resource_id,
            mimetype="text/csv",
            logger=logger,
        )
        assert len(self._get_records(Session, resource_id)) == 3

    def test_with_iso_8859_1(self, Session):
        csv_filepath = get_sample_filepath("non_utf8_sample.csv")
        resource = factories.Resource()
        resource_id = resource['id']
        loader.load_table(
            csv_filepath,
            resource_id=resource_id,
            mimetype="text/csv",
            logger=logger,
        )
        assert len(self._get_records(Session, resource_id)) == 266

<<<<<<< HEAD
=======
    def test_with_extra_blank_cells(self, Session):
        csv_filepath = get_sample_filepath("sample_with_extra_blank_cells.csv")
        resource = factories.Resource()
        resource_id = resource['id']
        loader.load_table(
            csv_filepath,
            resource_id=resource_id,
            mimetype="text/csv",
            logger=logger,
        )
        assert len(self._get_records(Session, resource_id)) == 1

>>>>>>> 16eb59b9
    def test_with_mixed_quotes(self, Session):
        csv_filepath = get_sample_filepath("sample_with_mixed_quotes.csv")
        resource = factories.Resource()
        resource_id = resource['id']
        loader.load_table(
            csv_filepath,
            resource_id=resource_id,
            mimetype="text/csv",
            logger=logger,
        )
        assert len(self._get_records(Session, resource_id)) == 2

    def test_preserving_time_ranges(self, Session):
        """ Time ranges should not be treated as timestamps
        """
        csv_filepath = get_sample_filepath("non_timestamp_sample.csv")
        resource = factories.Resource()
        resource_id = resource['id']
        loader.load_table(
            csv_filepath,
            resource_id=resource_id,
            mimetype="text/csv",
            logger=logger,
        )
        assert self._get_records(Session, resource_id) == [
            (1, "Adavale", 4474, Decimal("-25.9092582"), Decimal("144.5975769"),
             "8:00", "16:00", datetime.datetime(2018, 7, 19)),
            (2, "Aramac", 4726, Decimal("-22.971298"), Decimal("145.241481"),
             "9:00-13:00", "14:00-16:45", datetime.datetime(2018, 7, 17)),
            (3, "Barcaldine", 4725, Decimal("-23.55327901"), Decimal("145.289156"),
             "9:00-12:30", "13:30-16:30", datetime.datetime(2018, 7, 20))
        ]<|MERGE_RESOLUTION|>--- conflicted
+++ resolved
@@ -1267,8 +1267,6 @@
                 logger=logger,
             )
 
-<<<<<<< HEAD
-=======
     def test_with_blanks(self, Session):
         csv_filepath = get_sample_filepath("sample_with_blanks.csv")
         resource = factories.Resource()
@@ -1293,7 +1291,6 @@
         )
         assert len(self._get_records(Session, resource_id)) == 6
 
->>>>>>> 16eb59b9
     def test_with_quoted_commas(self, Session):
         csv_filepath = get_sample_filepath("sample_with_quoted_commas.csv")
         resource = factories.Resource()
@@ -1318,8 +1315,6 @@
         )
         assert len(self._get_records(Session, resource_id)) == 266
 
-<<<<<<< HEAD
-=======
     def test_with_extra_blank_cells(self, Session):
         csv_filepath = get_sample_filepath("sample_with_extra_blank_cells.csv")
         resource = factories.Resource()
@@ -1332,7 +1327,6 @@
         )
         assert len(self._get_records(Session, resource_id)) == 1
 
->>>>>>> 16eb59b9
     def test_with_mixed_quotes(self, Session):
         csv_filepath = get_sample_filepath("sample_with_mixed_quotes.csv")
         resource = factories.Resource()
