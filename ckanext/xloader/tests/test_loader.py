# -*- coding: utf-8 -*-
from __future__ import print_function
from __future__ import absolute_import
import os
import pytest
import six
import sqlalchemy.orm as orm
import datetime
import logging
from six import text_type as str

from decimal import Decimal

from ckan.tests import factories
from ckanext.xloader import loader
from ckanext.xloader.loader import get_write_engine
from ckanext.xloader.job_exceptions import LoaderError

import ckan.plugins as p

logger = logging.getLogger(__name__)


def get_sample_filepath(filename):
    return os.path.abspath(
        os.path.join(os.path.dirname(__file__), "samples", filename)
    )


@pytest.fixture()
def Session():
    engine = get_write_engine()
    Session = orm.scoped_session(orm.sessionmaker(bind=engine))
    yield Session
    Session.close()


@pytest.mark.skipif(
    p.toolkit.check_ckan_version(max_version='2.7.99'),
    reason="fixtures do not have permission populate full_text_trigger")
@pytest.mark.usefixtures("full_reset", "with_plugins")
@pytest.mark.ckan_config("ckan.plugins", "datastore xloader")
class TestLoadBase(object):
    def _get_records(
        self, Session, table_name, limit=None, exclude_full_text_column=True
    ):
        c = Session.connection()
        if exclude_full_text_column:
            cols = self._get_column_names(Session, table_name)
            cols = ", ".join(
                loader.identifier(col) for col in cols if col != "_full_text"
            )
        else:
            cols = "*"
        sql = 'SELECT {cols} FROM "{table_name}"'.format(
            cols=cols, table_name=table_name
        )
        if limit is not None:
            sql += " LIMIT {}".format(limit)
        results = c.execute(sql)
        return results.fetchall()

    def _get_column_names(self, Session, table_name):
        # SELECT column_name FROM information_schema.columns WHERE table_name='test1';
        c = Session.connection()
        sql = (
            """
            SELECT column_name
            FROM information_schema.columns
            WHERE table_name='{}'
            ORDER BY ordinal_position;
            """.format(table_name)
        )
        results = c.execute(sql)
        records = results.fetchall()
        return [r[0] for r in records]

    def _get_column_types(self, Session, table_name):
        c = Session.connection()
        sql = (
            """
            SELECT udt_name
            FROM information_schema.columns
            WHERE table_name='{}'
            ORDER BY ordinal_position;
            """.format(table_name)
        )
        results = c.execute(sql)
        records = results.fetchall()
        return [r[0] for r in records]


class TestLoadCsv(TestLoadBase):
    def test_simple(self, Session):
        csv_filepath = get_sample_filepath("simple.csv")
        resource = factories.Resource()
        resource_id = resource['id']
        loader.load_csv(
            csv_filepath,
            resource_id=resource_id,
            mimetype="text/csv",
            logger=logger,
        )

        records = self._get_records(Session, resource_id)
        print(self._get_column_names(Session, resource_id))
        assert self._get_column_names(Session, resource_id) == [
            u"_id",
            u"_full_text",
            u"date",
            u"temperature",
            u"place",
        ]
        print(self._get_column_types(Session, resource_id))
        assert self._get_column_types(Session, resource_id) == [
            u"int4",
            u"tsvector",
        ] + [u"text"] * (len(records[0]) - 1)
        assert self._get_records(
            Session, resource_id, limit=1, exclude_full_text_column=False
        ) == [
            (
                1,
                "'-01':2,3 '1':4 '2011':1 'galway':5",
                u"2011-01-01",
                u"1",
                u"Galway",
            )
        ]
        print(records)
        assert records == [
            (1, u"2011-01-01", u"1", u"Galway"),
            (2, u"2011-01-02", u"-1", u"Galway"),
            (3, u"2011-01-03", u"0", u"Galway"),
            (4, u"2011-01-01", u"6", u"Berkeley"),
            (5, None, None, u"Berkeley"),
            (6, u"2011-01-03", u"5", None),
        ]

    def test_simple_with_indexing(self, Session):
        csv_filepath = get_sample_filepath("simple.csv")
        resource = factories.Resource()
        resource_id = resource['id']
        fields = loader.load_csv(
            csv_filepath,
            resource_id=resource_id,
            mimetype="text/csv",
            logger=logger,
        )
        loader.create_column_indexes(
            fields=fields, resource_id=resource_id, logger=logger
        )

        assert (
            self._get_records(
                Session, resource_id, limit=1, exclude_full_text_column=False
            )[0][1]
            == "'-01':2,3 '1':4 '2011':1 'galway':5"
        )

    # test disabled by default to avoid adding large file to repo and slow test
    @pytest.mark.skip
    def test_boston_311_complete(self):
        # to get the test file:
        # curl -o ckanext/xloader/tests/samples/boston_311.csv https://data.boston.gov/dataset/8048697b-ad64-4bfc-b090-ee00169f2323/resource/2968e2c0-d479-49ba-a884-4ef523ada3c0/download/311.csv  # noqa
        csv_filepath = get_sample_filepath("boston_311.csv")
        resource = factories.Resource()
        resource_id = resource['id']
        import time

        t0 = time.time()
        print(
            "{} Start load".format(
                time.strftime("%H:%M:%S", time.localtime(t0))
            )
        )
        loader.load_csv(
            csv_filepath,
            resource_id=resource_id,
            mimetype="text/csv",
            logger=logger,
        )
        print("Load: {}s".format(time.time() - t0))

    # test disabled by default to avoid adding large file to repo and slow test
    @pytest.mark.skip
    def test_boston_311_sample5(self):
        # to create the test file:
        # head -n 100001 ckanext/xloader/tests/samples/boston_311.csv > ckanext/xloader/tests/samples/boston_311_sample5.csv
        csv_filepath = get_sample_filepath("boston_311_sample5.csv")
        resource = factories.Resource()
        resource_id = resource['id']
        import time

        t0 = time.time()
        print(
            "{} Start load".format(
                time.strftime("%H:%M:%S", time.localtime(t0))
            )
        )
        loader.load_csv(
            csv_filepath,
            resource_id=resource_id,
            mimetype="text/csv",
            logger=logger,
        )
        print("Load: {}s".format(time.time() - t0))

    def test_boston_311(self, Session):
        csv_filepath = get_sample_filepath("boston_311_sample.csv")
        resource = factories.Resource()
        resource_id = resource['id']
        loader.load_csv(
            csv_filepath,
            resource_id=resource_id,
            mimetype="text/csv",
            logger=logger,
        )

        records = self._get_records(Session, resource_id)
        print(self._get_column_names(Session, resource_id))
        assert self._get_column_names(Session, resource_id) == [
            u"_id",
            u"_full_text",
            u"CASE_ENQUIRY_ID",
            u"open_dt",
            u"target_dt",
            u"closed_dt",
            u"OnTime_Status",
            u"CASE_STATUS",
            u"CLOSURE_REASON",
            u"CASE_TITLE",
            u"SUBJECT",
            u"REASON",
            u"TYPE",
            u"QUEUE",
            u"Department",
            u"SubmittedPhoto",
            u"ClosedPhoto",
            u"Location",
            u"Fire_district",
            u"pwd_district",
            u"city_council_district",
            u"police_district",
            u"neighborhood",
            u"neighborhood_services_district",
            u"ward",
            u"precinct",
            u"LOCATION_STREET_NAME",
            u"LOCATION_ZIPCODE",
            u"Latitude",
            u"Longitude",
            u"Source",
        ]  # noqa
        print(self._get_column_types(Session, resource_id))
        assert self._get_column_types(Session, resource_id) == [
            u"int4",
            u"tsvector",
        ] + [u"text"] * (len(records[0]) - 1)
        print(records)
        assert records == [
            (
                1,
                u"101002153891",
                u"2017-07-06 23:38:43",
                u"2017-07-21 08:30:00",
                None,
                u"ONTIME",
                u"Open",
                None,  # " " transforms to None
                u"Street Light Outages",
                u"Public Works Department",  # "   " trailing whitespace gets trimmed
                u"Street Lights",
                u"Street Light Outages",
                u"PWDx_Street Light Outages",
                u"PWDx",
                None,
                None,
                u"480 Harvard St  Dorchester  MA  02124",
                u"8",
                u"07",
                u"4",
                u"B3",
                u"Greater Mattapan",
                u"9",
                u"Ward 14",
                u"1411",
                u"480 Harvard St",
                u"02124",
                u"42.288",
                u"-71.0927",
                u"Citizens Connect App",
            ),  # noqa
            (
                2,
                u"101002153890",
                u"2017-07-06 23:29:13",
                u"2017-09-11 08:30:00",
                None,
                u"ONTIME",
                u"Open",
                None,  # " " transforms to None
                u"Graffiti Removal",
                u"Property Management",
                u"Graffiti",
                u"Graffiti Removal",
                u"PROP_GRAF_GraffitiRemoval",
                u"PROP",
                u"https://mayors24.cityofboston.gov/media/boston/report/photos/595f0000048560f46d94b9fa/report.jpg",  # strip white spaces
                None,
                u"522 Saratoga St  East Boston  MA  02128",
                u"1",
                u"09",
                u"1",
                u"A7",
                u"East Boston",
                u"1",
                u"Ward 1",
                u"0110",
                u"522 Saratoga St",
                u"02128",
                u"42.3807",
                u"-71.0259",
                u"Citizens Connect App",
            ),  # noqa
            (
                3,
                u"101002153889",
                u"2017-07-06 23:24:20",
                u"2017-09-11 08:30:00",
                None,
                u"ONTIME",
                u"Open",
                None,  # " " transforms to None
                u"Graffiti Removal",
                u"Property Management",
                u"Graffiti",
                u"Graffiti Removal",
                u"PROP_GRAF_GraffitiRemoval",
                u"PROP",
                u"https://mayors24.cityofboston.gov/media/boston/report/photos/595efedb048560f46d94b9ef/report.jpg",  # strip white spaces
                None,
                u"965 Bennington St  East Boston  MA  02128",
                u"1",
                u"09",
                u"1",
                u"A7",
                u"East Boston",
                u"1",
                u"Ward 1",
                u"0112",
                u"965 Bennington St",
                u"02128",
                u"42.386",
                u"-71.008",
                u"Citizens Connect App",
            ),
        ]  # noqa

    def test_brazilian(self, Session):
        csv_filepath = get_sample_filepath("brazilian_sample.csv")
        resource = factories.Resource()
        resource_id = resource['id']
        loader.load_csv(
            csv_filepath,
            resource_id=resource_id,
            mimetype="text/csv",
            logger=logger,
        )

        records = self._get_records(Session, resource_id)
        print(self._get_column_names(Session, resource_id))
        assert self._get_column_names(Session, resource_id) == [
            u"_id",
            u"_full_text",
            u"NU_ANO_CENSO",
            u"CO_MUNICIPIO",
            u"MUNIC",
            u"SIGLA",
            u"CO_UF",
            u"SCHOOLS_NU",
            u"SCHOOLS_FED_NU",
            u"SCHOOLS_ESTADUAL_NU",
            u"SCHOOLS_MUN_NU",
            u"SCHOOLS_PRIV_NU",
            u"SCHOOLS_FED_STUD",
            u"SCHOOLS_ESTADUAL_STUD",
            u"SCHOOLS_MUN_STUD",
            u"SCHOOLS_PRIV_STUD",
            u"SCHOOLS_URBAN_NU",
            u"SCHOOLS_RURAL_NU",
            u"SCHOOLS_URBAN_STUD",
            u"SCHOOLS_RURAL_STUD",
            u"SCHOOLS_NIVFUND_1_NU",
            u"SCHOOLS_NIVFUND_2_NU",
            u"SCHOOLS_EIGHTYEARS_NU",
            u"SCHOOLS_NINEYEARS_NU",
            u"SCHOOLS_EIGHTYEARS_STUD",
            u"SCHOOLS_NINEYEARS_STUD",
            u"MATFUND_NU",
            u"MATFUND_I_NU",
            u"MATFUND_T_NU",
            u"SCHOOLS_INTERNET_AVG",
            u"SCHOOLS_WATER_PUBLIC_AVG",
            u"SCHOOLS_WATER_AVG",
            u"SCHOOLS_ELECTR_PUB_AVG",
            u"SCHOOLS_SEWAGE_PUB_AVG",
            u"SCHOOLS_SEWAGE_AVG",
            u"PROFFUNDTOT_NU",
            u"PROFFUNDINC_PC",
            u"PROFFUNDCOMP_PC",
            u"PROFMED_PC",
            u"PROFSUP_PC",
            u"CLASSSIZE",
            u"CLASSSIZE_I",
            u"CLASSSIZE_T",
            u"STUDTEACH",
            u"RATE_APROV",
            u"RATE_APROV_I",
            u"RATE_APROV_T",
            u"RATE_FAILURE",
            u"RATE_FAILURE_I",
            u"RATE_FAILURE_T",
            u"RATE_ABANDON",
            u"RATE_ABANDON_I",
            u"RATE_ABANDON_T",
            u"RATE_TRANSFER",
            u"RATE_TRANSFER_I",
            u"RATE_TRANSFER_T",
            u"RATE_OVERAGE",
            u"RATE_OVERAGE_I",
            u"RATE_OVERAGE_T",
            u"PROVA_MEAN_PORT_I",
            u"PROVA_MEAN_PORT_T",
            u"PROVA_MEAN_MAT_I",
            u"PROVA_MEAN_MAT_T",
            u"CLASSSIZE_PUB",
            u"STUDTEACH_PUB",
            u"RATE_APROV_PUB",
            u"RATE_APROV_I_PUB",
            u"RATE_APROV_T_PUB",
            u"RATE_FAILURE_PUB",
            u"RATE_FAILURE_I_PUB",
            u"RATE_FAILURE_T_PUB",
            u"RATE_ABANDON_PUB",
            u"RATE_ABANDON_I_PUB",
            u"RATE_ABANDON_T_PUB",
            u"RATE_TRANSFER_PUB",
            u"RATE_TRANSFER_I_PUB",
            u"RATE_TRANSFER_T_PUB",
            u"RATE_OVERAGE_PUB",
            u"RATE_OVERAGE_I_PUB",
            u"RATE_OVERAGE_T_PUB",
            u"PROVA_MEAN_PORT_I_PUB",
            u"PROVA_MEAN_PORT_T_PUB",
            u"PROVA_MEAN_MAT_I_PUB",
            u"PROFFUNDTOT_NU_PUB",
            u"PROVA_MEAN_MAT_T_PUB",
            u"EDUCTEACH_PUB",
            u"EDUCTEACH_FEDERAL",
            u"EDUCTEACH_STATE",
            u"EDUCTEACH_MUN",
            u"PROVA_MEAN_PORT_I_STATE",
            u"PROVA_MEAN_PORT_T_STATE",
            u"PROVA_MEAN_MAT_I_STATE",
            u"PROVA_MEAN_MAT_T_STATE",
            u"PROVA_MEAN_PORT_I_MUN",
            u"PROVA_MEAN_PORT_T_MUN",
            u"PROVA_MEAN_MAT_I_MUN",
            u"PROVA_MEAN_MAT_T_MUN",
        ]  # noqa
        print(self._get_column_types(Session, resource_id))
        assert self._get_column_types(Session, resource_id) == [
            u"int4",
            u"tsvector",
        ] + [u"text"] * (len(records[0]) - 1)
        print(records)
        assert records[0] == (
            1,
            u"01/01/1996 12:00:00 AM",
            u"1100015",
            u"ALTA FLORESTA D'OESTE",
            u"RO",
            None,
            u"128",
            u"0",
            u"8",
            u"119",
            u"1",
            u"0",
            u"3613",
            u"3051",
            u"130",
            u"7",
            u"121",
            u"3716",
            u"3078",
            u"127",
            u"7",
            None,
            None,
            None,
            None,
            u"6794",
            u"5036",
            u"1758",
            None,
            None,
            None,
            None,
            None,
            None,
            u"337",
            u"0.26112759",
            u"0.17210683",
            u"0.43323442",
            u"0.13353115",
            u"24.833692447908199",
            None,
            None,
            u"22.704964",
            u"67.080006197818605",
            u"65.144188573097907",
            u"74.672390253375497",
            u"16.7913561569619",
            u"19.4894563570641",
            u"8.649237411458509",
            u"7.60165422117368",
            u"11.1540090366186",
            u"17.263407056738099",
            u"8.5269823",
            u"9.2213373",
            u"5.3085136",
            u"52.472769803217503",
            None,
            None,
            None,
            None,
            None,
            None,
            u"25.0011414302354",
            u"22.830887000000001",
            u"66.8150490097632",
            u"64.893674212235595",
            u"74.288246611754104",
            u"17.0725384713319",
            u"19.8404105332814",
            u"8.856561911292371",
            u"7.74275834336647",
            u"11.357671741889",
            u"17.9410577459881",
            u"8.3696527",
            u"8.9979973",
            u"5.0570836",
            u"53.286314230720798",
            None,
            None,
            None,
            None,
            None,
            u"122988",
            None,
            u"10.155015000000001",
            u"14.826086999999999",
            u"11.671533",
            u"9.072917",
            None,
            None,
            None,
            None,
            None,
            None,
            None,
            None,
        )  # noqa

    def test_german(self, Session):
        csv_filepath = get_sample_filepath("german_sample.csv")
        resource = factories.Resource()
        resource_id = resource['id']
        loader.load_csv(
            csv_filepath,
            resource_id=resource_id,
            mimetype="text/csv",
            logger=logger,
        )

        records = self._get_records(Session, resource_id)
        print(self._get_column_names(Session, resource_id))
        assert self._get_column_names(Session, resource_id) == [
            u"_id",
            u"_full_text",
            u"Stadtname",
            u"Schuler_Total_2010/2011",
            u"Schuler_Total_2000/2001",
            u"Schuler_Total_1990/1991",
            u"Schuler_Vorschule_2010/2011",
            u"Schuler_Obligatorische Primar- und Sekundarstufe I_2010/2011",
            u"Schuler_Sekundarstufe II, Ubergangsausbildung Sek I. - Sek. II_",
            u"Schuler_Maturitatsschulen_2010/2011",
            u"Schuler_Berufsausbildung_2010/2011",
            u"Schuler_andere allgemeinbildende Schulen_2010/2011",
        ]
        print(self._get_column_types(Session, resource_id))
        assert self._get_column_types(Session, resource_id) == [
            u"int4",
            u"tsvector",
        ] + [u"text"] * (len(records[0]) - 1)
        print(records)
        assert records[0] == (
            1,
            u"Zürich",
            u"68260",
            u"65444",
            u"62646",
            u"6503",
            u"28800",
            u"1173",
            u"6891",
            u"24221",
            u"672",
        )

    def test_with_blanks(self, Session):
        csv_filepath = get_sample_filepath("sample_with_blanks.csv")
        resource = factories.Resource()
        resource_id = resource['id']
        loader.load_csv(
            csv_filepath,
            resource_id=resource_id,
            mimetype="text/csv",
            logger=logger,
        )
        assert len(self._get_records(Session, resource_id)) == 3

    def test_with_empty_lines(self, Session):
        csv_filepath = get_sample_filepath("sample_with_empty_lines.csv")
        resource = factories.Resource()
        resource_id = resource['id']
        loader.load_csv(
            csv_filepath,
            resource_id=resource_id,
            mimetype="text/csv",
            logger=logger,
        )
        assert len(self._get_records(Session, resource_id)) == 6

    def test_with_quoted_commas(self, Session):
        csv_filepath = get_sample_filepath("sample_with_quoted_commas.csv")
        resource = factories.Resource()
        resource_id = resource['id']
        loader.load_csv(
            csv_filepath,
            resource_id=resource_id,
            mimetype="text/csv",
            logger=logger,
        )
        assert len(self._get_records(Session, resource_id)) == 3

    def test_with_mixed_quotes(self, Session):
        csv_filepath = get_sample_filepath("sample_with_mixed_quotes.csv")
        resource = factories.Resource()
        resource_id = resource['id']
        loader.load_csv(
            csv_filepath,
            resource_id=resource_id,
            mimetype="text/csv",
            logger=logger,
        )
        assert len(self._get_records(Session, resource_id)) == 2

    def test_with_mixed_types(self, Session):
        csv_filepath = get_sample_filepath("mixed_numeric_string_sample.csv")
        resource = factories.Resource()
        resource_id = resource['id']
        loader.load_csv(
            csv_filepath,
            resource_id=resource_id,
            mimetype="text/csv",
            logger=logger,
        )
        assert len(self._get_records(Session, resource_id)) == 6

    def test_reload(self, Session):
        csv_filepath = get_sample_filepath("simple.csv")
        resource = factories.Resource()
        resource_id = resource['id']
        loader.load_csv(
            csv_filepath,
            resource_id=resource_id,
            mimetype="text/csv",
            logger=logger,
        )

        # Load it again unchanged
        loader.load_csv(
            csv_filepath,
            resource_id=resource_id,
            mimetype="text/csv",
            logger=logger,
        )

        assert self._get_column_names(Session, resource_id) == [
            u"_id",
            u"_full_text",
            u"date",
            u"temperature",
            u"place",
        ]
        assert self._get_column_types(Session, resource_id) == [
            u"int4",
            u"tsvector",
            u"text",
            u"text",
            u"text",
        ]
        assert len(self._get_records(Session, resource_id)) == 6

    @pytest.mark.skipif(
        not p.toolkit.check_ckan_version(min_version="2.7"),
        reason="Requires CKAN 2.7 - see https://github.com/ckan/ckan/pull/3557",
    )
    def test_reload_with_overridden_types(self, Session):
        csv_filepath = get_sample_filepath("simple.csv")
        resource = factories.Resource()
        resource_id = resource['id']
        loader.load_csv(
            csv_filepath,
            resource_id=resource_id,
            mimetype="text/csv",
            logger=logger,
        )
        # Change types, as it would be done by Data Dictionary
        rec = p.toolkit.get_action("datastore_search")(
            None, {"resource_id": resource_id, "limit": 0}
        )
        fields = [f for f in rec["fields"] if not f["id"].startswith("_")]
        fields[0]["info"] = {"type_override": "timestamp"}
        fields[1]["info"] = {"type_override": "numeric"}
        p.toolkit.get_action("datastore_create")(
            {"ignore_auth": True},
            {"resource_id": resource_id, "force": True, "fields": fields},
        )

        # Load it again with new types
        fields = loader.load_csv(
            csv_filepath,
            resource_id=resource_id,
            mimetype="text/csv",
            logger=logger,
        )
        loader.create_column_indexes(
            fields=fields, resource_id=resource_id, logger=logger
        )

        assert self._get_column_names(Session, resource_id) == [
            u"_id",
            u"_full_text",
            u"date",
            u"temperature",
            u"place",
        ]
        assert self._get_column_types(Session, resource_id) == [
            u"int4",
            u"tsvector",
            u"timestamp",
            u"numeric",
            u"text",
        ]
        assert len(self._get_records(Session, resource_id)) == 6

        # check that rows with nulls are indexed correctly
        records = self._get_records(
            Session, resource_id, exclude_full_text_column=False
        )
        print(records)
        assert records[4][1] == "'berkeley':1"
        assert records[5][1] == "'-01':2 '-03':3 '00':4,5,6 '2011':1 '5':7"

    def test_encode_headers(self):
        test_string_headers = [u"id", u"namé"]
        test_float_headers = [u"id", u"näme", 2.0]
        test_int_headers = [u"id", u"nóm", 3]
        test_result_string_headers = loader.encode_headers(test_string_headers)
        test_result_float_headers = loader.encode_headers(test_float_headers)
        test_result_int_headers = loader.encode_headers(test_int_headers)

        assert "id" in test_result_string_headers
        assert "name" in test_result_string_headers
        assert "id" in test_result_float_headers
        assert "name" in test_result_float_headers
        assert "2.0" in test_result_float_headers
        assert "id" in test_result_int_headers
        assert "nom" in test_result_int_headers
        assert "3" in test_result_int_headers

    def test_column_names(self, Session):
        csv_filepath = get_sample_filepath("column_names.csv")
        resource = factories.Resource()
        resource_id = resource['id']
        loader.load_csv(
            csv_filepath,
            resource_id=resource_id,
            mimetype="text/csv",
            logger=logger,
        )

        assert self._get_column_names(Session, resource_id)[2:] == [
            u"d@t$e",
            u"t^e&m*pe!r(a)t?u:r%%e",
            r"p\l/a[c{e%",
        ]
        assert self._get_records(Session, resource_id)[0] == (
            1,
            u"2011-01-01",
            u"1",
            u"Galway",
        )

    def test_load_with_no_strip_white(self, Session):
        csv_filepath = get_sample_filepath("boston_311_sample.csv")
        resource = factories.Resource()
        resource_id = resource['id']
        loader.load_csv(
            csv_filepath,
            resource_id=resource_id,
            mimetype="text/csv",
            logger=logger,
        )

        # Change strip_extra_white, as it would be done by Data Dictionary
        rec = p.toolkit.get_action("datastore_search")(
            None, {"resource_id": resource_id, "limit": 0}
        )
        fields = [f for f in rec["fields"] if not f["id"].startswith("_")]
        for field in fields:
            field["info"] = {"strip_extra_white": False}  # <=2.10
            field["strip_extra_white"] = False  # >=2.11
        p.toolkit.get_action("datastore_create")(
            {"ignore_auth": True},
            {"resource_id": resource_id, "force": True, "fields": fields},
        )

        # Load it again with new strip_extra_white
        fields = loader.load_csv(
            csv_filepath,
            resource_id=resource_id,
            mimetype="text/csv",
            logger=logger,
        )
        loader.create_column_indexes(
            fields=fields, resource_id=resource_id, logger=logger
        )

        records = self._get_records(Session, resource_id)
        print(self._get_column_names(Session, resource_id))
        assert self._get_column_names(Session, resource_id) == [
            u"_id",
            u"_full_text",
            u"CASE_ENQUIRY_ID",
            u"open_dt",
            u"target_dt",
            u"closed_dt",
            u"OnTime_Status",
            u"CASE_STATUS",
            u"CLOSURE_REASON",
            u"CASE_TITLE",
            u"SUBJECT",
            u"REASON",
            u"TYPE",
            u"QUEUE",
            u"Department",
            u"SubmittedPhoto",
            u"ClosedPhoto",
            u"Location",
            u"Fire_district",
            u"pwd_district",
            u"city_council_district",
            u"police_district",
            u"neighborhood",
            u"neighborhood_services_district",
            u"ward",
            u"precinct",
            u"LOCATION_STREET_NAME",
            u"LOCATION_ZIPCODE",
            u"Latitude",
            u"Longitude",
            u"Source",
        ]  # noqa
        print(self._get_column_types(Session, resource_id))
        assert self._get_column_types(Session, resource_id) == [
            u"int4",
            u"tsvector",
        ] + [u"text"] * (len(records[0]) - 1)
        print(records)
        assert records == [
            (
                4,  # ds auto increment
                u"101002153891",
                u"2017-07-06 23:38:43",
                u"2017-07-21 08:30:00",
                None,
                u"ONTIME",
                u"Open",
                u" ",  # no strip_extra_white
                u"Street Light Outages",
                u"Public Works Department   ",  # no strip_extra_white
                u"Street Lights",
                u"Street Light Outages",
                u"PWDx_Street Light Outages",
                u"PWDx",
                None,
                None,
                u"480 Harvard St  Dorchester  MA  02124",
                u"8",
                u"07",
                u"4",
                u"B3",
                u"Greater Mattapan",
                u"9",
                u"Ward 14",
                u"1411",
                u"480 Harvard St",
                u"02124",
                u"42.288",
                u"-71.0927",
                u"Citizens Connect App",
            ),  # noqa
            (
                5,  # ds auto increment
                u"101002153890",
                u"2017-07-06 23:29:13",
                u"2017-09-11 08:30:00",
                None,
                u"ONTIME",
                u"Open",
                u" ",  # no strip_extra_white
                u"Graffiti Removal",
                u"Property Management",
                u"Graffiti",
                u"Graffiti Removal",
                u"PROP_GRAF_GraffitiRemoval",
                u"PROP",
                u" https://mayors24.cityofboston.gov/media/boston/report/photos/595f0000048560f46d94b9fa/report.jpg",  # no strip_extra_white
                None,
                u"522 Saratoga St  East Boston  MA  02128",
                u"1",
                u"09",
                u"1",
                u"A7",
                u"East Boston",
                u"1",
                u"Ward 1",
                u"0110",
                u"522 Saratoga St",
                u"02128",
                u"42.3807",
                u"-71.0259",
                u"Citizens Connect App",
            ),  # noqa
            (
                6,  # ds auto increment
                u"101002153889",
                u"2017-07-06 23:24:20",
                u"2017-09-11 08:30:00",
                None,
                u"ONTIME",
                u"Open",
                u" ",  # no strip_extra_white
                u"Graffiti Removal",
                u"Property Management",
                u"Graffiti",
                u"Graffiti Removal",
                u"PROP_GRAF_GraffitiRemoval",
                u"PROP",
                u" https://mayors24.cityofboston.gov/media/boston/report/photos/595efedb048560f46d94b9ef/report.jpg",  # no strip_extra_white
                None,
                u"965 Bennington St  East Boston  MA  02128",
                u"1",
                u"09",
                u"1",
                u"A7",
                u"East Boston",
                u"1",
                u"Ward 1",
                u"0112",
                u"965 Bennington St",
                u"02128",
                u"42.386",
                u"-71.008",
                u"Citizens Connect App",
            ),
        ]  # noqa


class TestLoadUnhandledTypes(TestLoadBase):
    def test_kml(self):
        filepath = get_sample_filepath("polling_locations.kml")
        resource = factories.Resource()
        resource_id = resource['id']
        with pytest.raises(LoaderError) as exception:
            loader.load_csv(
                filepath,
                resource_id=resource_id,
                mimetype="text/csv",
                logger=logger,
            )
        assert "Error with field definition" in str(exception.value)
        assert (
            '"<?xml version="1.0" encoding="utf-8" ?>" is not a valid field name'
            in str(exception.value)
        )

    def test_geojson(self):
        filepath = get_sample_filepath("polling_locations.geojson")
        resource = factories.Resource()
        resource_id = resource['id']
        with pytest.raises(LoaderError) as exception:
            loader.load_csv(
                filepath,
                resource_id=resource_id,
                mimetype="text/csv",
                logger=logger,
            )
        assert "Error with field definition" in str(exception.value)
        assert (
            '"{"type":"FeatureCollection"" is not a valid field name'
            in str(exception.value)
        )

    @pytest.mark.skipif(
        six.PY3,
        reason="In Python 3, tabulator will unzip archives and load the first "
               "file found (if possible)."
    )
    def test_shapefile_zip_python2(self):
        filepath = get_sample_filepath("polling_locations.shapefile.zip")
        resource = factories.Resource()
        resource_id = resource['id']
        with pytest.raises(LoaderError):
            loader.load_csv(
                filepath,
                resource_id=resource_id,
                mimetype="text/csv",
                logger=logger,
            )

    @pytest.mark.skipif(
        six.PY2,
        reason="In Python 2, tabulator will not load a zipped archive, so the "
               "loader will raise a LoaderError."
    )
    def test_shapefile_zip_python3(self, Session):
        # tabulator unzips the archive and tries to load the first file it
        # finds, 'Polling_Locations.cpg'. This file only contains the
        # following data: `UTF-8`.
        filepath = get_sample_filepath("polling_locations.shapefile.zip")
        resource = factories.Resource()
        resource_id = resource['id']
        loader.load_csv(
            filepath,
            resource_id=resource_id,
            mimetype="text/csv",
            logger=logger,
        )

        assert self._get_records(Session, resource_id) == []
        assert self._get_column_names(Session, resource_id) == [
            '_id',
            '_full_text',
            'UTF-8'
        ]


class TestLoadTabulator(TestLoadBase):
    def test_simple(self, Session):
        csv_filepath = get_sample_filepath("simple.xls")
        resource = factories.Resource()
        resource_id = resource['id']
        loader.load_table(
            csv_filepath,
            resource_id=resource_id,
            mimetype="xls",
            logger=logger,
        )

        assert (
            "'galway':"
            in self._get_records(
                Session, resource_id, limit=1, exclude_full_text_column=False
            )[0][1]
        )
        # Indexed record looks like this (depending on CKAN version?):
        #   "'-01':2,3 '00':4,5,6 '1':7 '2011':1 'galway':8"
        #   "'-01':4,5 '00':6,7,8 '1':1 '2011':3 'galway':2"
        #   "'-01':2,3 '00':5,6 '1':7 '2011':1 'galway':8 't00':4"

        assert self._get_column_names(Session, resource_id) == [
            u"_id",
            u"_full_text",
            u"date",
            u"temperature",
            u"place",
        ]
        assert self._get_column_types(Session, resource_id) == [
            u"int4",
            u"tsvector",
            u"timestamp",
            u"numeric",
            u"text",
        ]
        assert self._get_records(Session, resource_id) == [
            (1, datetime.datetime(2011, 1, 1, 0, 0), Decimal("1"), u"Galway",),
            (
                2,
                datetime.datetime(2011, 1, 2, 0, 0),
                Decimal("-1"),
                u"Galway",
            ),
            (3, datetime.datetime(2011, 1, 3, 0, 0), Decimal("0"), u"Galway",),
            (
                4,
                datetime.datetime(2011, 1, 1, 0, 0),
                Decimal("6"),
                u"Berkeley",
            ),
            (
                5,
                datetime.datetime(2011, 1, 2, 0, 0),
                Decimal("8"),
                u"Berkeley",
            ),
            (
                6,
                datetime.datetime(2011, 1, 3, 0, 0),
                Decimal("5"),
                u"Berkeley",
            ),
        ]
<<<<<<< HEAD
=======
        assert self._get_column_names(Session, resource_id) == [
            u"_id",
            u"_full_text",
            u"date",
            u"temperature",
            u"place",
        ]
        assert self._get_column_types(Session, resource_id) == [
            u"int4",
            u"tsvector",
            u"timestamp",
            u"numeric",
            u"text",
        ]
        # Check that the sniffed types have been recorded as overrides
        rec = p.toolkit.get_action("datastore_search")(
            None, {"resource_id": resource_id, "limit": 0}
        )
        fields = [f for f in rec["fields"] if not f["id"].startswith("_")]
        assert fields[0].get("info", {}).get("type_override", "") == "timestamp"
        assert fields[1].get("info", {}).get("type_override", "") == "numeric"
        assert fields[2].get("info", {}).get("type_override", "") == ""

    def test_simple_large_file(self, Session):
        csv_filepath = get_sample_filepath("simple-large.csv")
        resource = factories.Resource()
        resource_id = resource['id']
        loader.load_table(
            csv_filepath,
            resource_id=resource_id,
            mimetype="text/csv",
            logger=logger,
        )
        assert self._get_column_types(Session, resource_id) == [
            u"int4",
            u"tsvector",
            u"numeric",
            u"text",
        ]
>>>>>>> 27b4c038

    def test_simple_large_file(self, Session):
        csv_filepath = get_sample_filepath("simple-large.csv")
        resource = factories.Resource()
        resource_id = resource['id']
        loader.load_table(
            csv_filepath,
            resource_id=resource_id,
            mimetype="text/csv",
            logger=logger,
        )
        assert self._get_column_types(Session, resource_id) == [
            u"int4",
            u"tsvector",
            u"numeric",
            u"text",
        ]

    def test_with_mixed_types(self, Session):
        csv_filepath = get_sample_filepath("mixed_numeric_string_sample.csv")
        resource = factories.Resource()
        resource_id = resource['id']
        loader.load_table(
            csv_filepath,
            resource_id=resource_id,
            mimetype="text/csv",
            logger=logger,
        )
        assert len(self._get_records(Session, resource_id)) == 6

        assert self._get_column_types(Session, resource_id) == [
            u'int4',
            u'tsvector',
            u'text',
            u'text',
            u'text',
            u'numeric'
        ]

    # test disabled by default to avoid adding large file to repo and slow test
    @pytest.mark.skip
    def test_boston_311_complete(self):
        # to get the test file:
        # curl -o ckanext/xloader/tests/samples/boston_311.csv https://data.boston.gov/dataset/8048697b-ad64-4bfc-b090-ee00169f2323/resource/2968e2c0-d479-49ba-a884-4ef523ada3c0/download/311.csv  # noqa
        csv_filepath = get_sample_filepath("boston_311.csv")
        resource = factories.Resource()
        resource_id = resource['id']
        import time

        t0 = time.time()
        print(
            "{} Start load".format(
                time.strftime("%H:%M:%S", time.localtime(t0))
            )
        )
        loader.load_table(
            csv_filepath,
            resource_id=resource_id,
            mimetype="csv",
            logger=logger,
        )
        print("Load: {}s".format(time.time() - t0))

    # test disabled by default to avoid adding large file to repo and slow test
    @pytest.mark.skip
    def test_boston_311_sample5(self):
        # to create the test file:
        # head -n 100001 ckanext/xloader/tests/samples/boston_311.csv > ckanext/xloader/tests/samples/boston_311_sample5.csv
        csv_filepath = get_sample_filepath("boston_311_sample5.csv")
        resource = factories.Resource()
        resource_id = resource['id']
        import time

        t0 = time.time()
        print(
            "{} Start load".format(
                time.strftime("%H:%M:%S", time.localtime(t0))
            )
        )
        loader.load_table(
            csv_filepath,
            resource_id=resource_id,
            mimetype="csv",
            logger=logger,
        )
        print("Load: {}s".format(time.time() - t0))

    def test_boston_311(self, Session):
        csv_filepath = get_sample_filepath("boston_311_sample.csv")
        resource = factories.Resource()
        resource_id = resource['id']
        loader.load_table(
            csv_filepath,
            resource_id=resource_id,
            mimetype="csv",
            logger=logger,
        )

        records = self._get_records(Session, resource_id)
        print(self._get_column_names(Session, resource_id))
        assert self._get_column_names(Session, resource_id) == [
            u"_id",                                 # int4
            u"_full_text",                          # tsvector
            u"CASE_ENQUIRY_ID",                     # numeric
            u"open_dt",                             # timestamp
            u"target_dt",                           # timestamp
            u"closed_dt",                           # text
            u"OnTime_Status",                       # text
            u"CASE_STATUS",                         # text
            u"CLOSURE_REASON",                      # text
            u"CASE_TITLE",                          # text
            u"SUBJECT",                             # text
            u"REASON",                              # text
            u"TYPE",                                # text
            u"QUEUE",                               # text
            u"Department",                          # text
            u"SubmittedPhoto",                      # text
            u"ClosedPhoto",                         # text
            u"Location",                            # text
            u"Fire_district",                       # numeric
            u"pwd_district",                        # numeric
            u"city_council_district",               # numeric
            u"police_district",                     # text
            u"neighborhood",                        # text
            u"neighborhood_services_district",      # numeric
            u"ward",                                # text
            u"precinct",                            # numeric
            u"LOCATION_STREET_NAME",                # text
            u"LOCATION_ZIPCODE",                    # numeric
            u"Latitude",                            # numeric
            u"Longitude",                           # numeric
            u"Source",                              # text
        ]  # noqa
        print(self._get_column_types(Session, resource_id))
        assert self._get_column_types(Session, resource_id) == [
            u"int4",            # _id
            u"tsvector",        # _full_text
            u"numeric",         # CASE_ENQUIRY_ID
            u"timestamp",       # open_dt
            u"timestamp",       # target_dt
            u"text",            # closed_dt
            u"text",            # OnTime_Status
            u"text",            # CASE_STATUS
            u"text",            # CLOSURE_REASON
            u"text",            # CASE_TITLE
            u"text",            # SUBJECT
            u"text",            # REASON
            u"text",            # TYPE
            u"text",            # QUEUE
            u"text",            # Department
            u"text",            # SubmittedPhoto
            u"text",            # ClosedPhoto
            u"text",            # Location
            u"numeric",         # Fire_district
            u"numeric",         # pwd_district
            u"numeric",         # city_council_district
            u"text",            # police_district
            u"text",            # neighborhood
            u"numeric",         # neighborhood_services_district
            u"text",            # ward
            u"numeric",         # precinct
            u"text",            # LOCATION_STREET_NAME
            u"numeric",         # LOCATION_ZIPCODE
            u"numeric",         # Latitude
            u"numeric",         # Longitude
            u"text",            # Source
        ]  # noqa
        print(records)
        assert records == [
            (
                1,
                Decimal("101002153891"),
                datetime.datetime(2017, 7, 6, 23, 38, 43),
                datetime.datetime(2017, 7, 21, 8, 30),
                None,
                u"ONTIME",
                u"Open",
                None,  # " " transforms to None
                u"Street Light Outages",
                u"Public Works Department",  # "   " trailing whitespace gets trimmed
                u"Street Lights",
                u"Street Light Outages",
                u"PWDx_Street Light Outages",
                u"PWDx",
                None,
                None,
                u"480 Harvard St  Dorchester  MA  02124",
                Decimal("8"),
                Decimal("7"),
                Decimal("4"),
                u"B3",
                u"Greater Mattapan",
                Decimal("9"),
                u"Ward 14",
                Decimal("1411"),
                u"480 Harvard St",
                Decimal("2124"),
                Decimal("42.288"),
                Decimal("-71.0927"),
                u"Citizens Connect App",
            ),  # noqa
            (
                2,
                Decimal("101002153890"),
                datetime.datetime(2017, 7, 6, 23, 29, 13),
                datetime.datetime(2017, 9, 11, 8, 30),
                None,
                u"ONTIME",
                u"Open",
                None,  # " " transforms to None
                u"Graffiti Removal",
                u"Property Management",
                u"Graffiti",
                u"Graffiti Removal",
                u"PROP_GRAF_GraffitiRemoval",
                u"PROP",
                u"https://mayors24.cityofboston.gov/media/boston/report/photos/595f0000048560f46d94b9fa/report.jpg",  # strip white spaces
                None,
                u"522 Saratoga St  East Boston  MA  02128",
                Decimal("1"),
                Decimal("9"),
                Decimal("1"),
                u"A7",
                u"East Boston",
                Decimal("1"),
                u"Ward 1",
                Decimal("110"),
                u"522 Saratoga St",
                Decimal("2128"),
                Decimal("42.3807"),
                Decimal("-71.0259"),
                u"Citizens Connect App",
            ),  # noqa
            (
                3,
                Decimal("101002153889"),
                datetime.datetime(2017, 7, 6, 23, 24, 20),
                datetime.datetime(2017, 9, 11, 8, 30),
                None,
                u"ONTIME",
                u"Open",
                None,  # " " transforms to None
                u"Graffiti Removal",
                u"Property Management",
                u"Graffiti",
                u"Graffiti Removal",
                u"PROP_GRAF_GraffitiRemoval",
                u"PROP",
                u"https://mayors24.cityofboston.gov/media/boston/report/photos/595efedb048560f46d94b9ef/report.jpg",  # strip white spaces
                None,
                u"965 Bennington St  East Boston  MA  02128",
                Decimal("1"),
                Decimal("9"),
                Decimal("1"),
                u"A7",
                u"East Boston",
                Decimal("1"),
                u"Ward 1",
                Decimal("112"),
                u"965 Bennington St",
                Decimal("2128"),
                Decimal("42.386"),
                Decimal("-71.008"),
                u"Citizens Connect App",
            ),
        ]  # noqa

    def test_no_entries(self):
        csv_filepath = get_sample_filepath("no_entries.csv")
        # no datastore table is created - we need to except, or else
        # datastore_active will be set on a non-existent datastore table
        resource = factories.Resource()
        resource_id = resource['id']
        with pytest.raises(LoaderError):
            loader.load_table(
                csv_filepath,
                resource_id=resource_id,
                mimetype="csv",
                logger=logger,
            )

    def test_with_blanks(self, Session):
        csv_filepath = get_sample_filepath("sample_with_blanks.csv")
        resource = factories.Resource()
        resource_id = resource['id']
        loader.load_table(
            csv_filepath,
            resource_id=resource_id,
            mimetype="text/csv",
            logger=logger,
        )
        assert len(self._get_records(Session, resource_id)) == 3

    def test_with_empty_lines(self, Session):
        csv_filepath = get_sample_filepath("sample_with_empty_lines.csv")
        resource = factories.Resource()
        resource_id = resource['id']
        loader.load_table(
            csv_filepath,
            resource_id=resource_id,
            mimetype="text/csv",
            logger=logger,
        )
        assert len(self._get_records(Session, resource_id)) == 6

    def test_with_quoted_commas(self, Session):
        csv_filepath = get_sample_filepath("sample_with_quoted_commas.csv")
        resource = factories.Resource()
        resource_id = resource['id']
        loader.load_table(
            csv_filepath,
            resource_id=resource_id,
            mimetype="text/csv",
            logger=logger,
        )
        assert len(self._get_records(Session, resource_id)) == 3

    def test_with_iso_8859_1(self, Session):
        csv_filepath = get_sample_filepath("non_utf8_sample.csv")
        resource = factories.Resource()
        resource_id = resource['id']
        loader.load_table(
            csv_filepath,
            resource_id=resource_id,
            mimetype="text/csv",
            logger=logger,
        )
        assert len(self._get_records(Session, resource_id)) == 266

    def test_with_extra_blank_cells(self, Session):
        csv_filepath = get_sample_filepath("sample_with_extra_blank_cells.csv")
        resource = factories.Resource()
        resource_id = resource['id']
        loader.load_table(
            csv_filepath,
            resource_id=resource_id,
            mimetype="text/csv",
            logger=logger,
        )
        assert len(self._get_records(Session, resource_id)) == 1

    def test_with_mixed_quotes(self, Session):
        csv_filepath = get_sample_filepath("sample_with_mixed_quotes.csv")
        resource = factories.Resource()
        resource_id = resource['id']
        loader.load_table(
            csv_filepath,
            resource_id=resource_id,
            mimetype="text/csv",
            logger=logger,
        )
        assert len(self._get_records(Session, resource_id)) == 2

    def test_preserving_time_ranges(self, Session):
        """ Time ranges should not be treated as timestamps
        """
        csv_filepath = get_sample_filepath("non_timestamp_sample.csv")
        resource = factories.Resource()
        resource_id = resource['id']
        loader.load_table(
            csv_filepath,
            resource_id=resource_id,
            mimetype="text/csv",
            logger=logger,
        )
        assert self._get_records(Session, resource_id) == [
            (1, "Adavale", 4474, Decimal("-25.9092582"), Decimal("144.5975769"),
             "8:00", "16:00", datetime.datetime(2018, 7, 19)),
            (2, "Aramac", 4726, Decimal("-22.971298"), Decimal("145.241481"),
             "9:00-13:00", "14:00-16:45", datetime.datetime(2018, 7, 17)),
            (3, "Barcaldine", 4725, Decimal("-23.55327901"), Decimal("145.289156"),
             "9:00-12:30", "13:30-16:30", datetime.datetime(2018, 7, 20))
        ]

    def test_load_with_no_strip_white(self, Session):
        csv_filepath = get_sample_filepath("boston_311_sample.csv")
        resource = factories.Resource()
        resource_id = resource['id']
        loader.load_table(
            csv_filepath,
            resource_id=resource_id,
            mimetype="csv",
            logger=logger,
        )

        # Change strip_extra_white, as it would be done by Data Dictionary
        rec = p.toolkit.get_action("datastore_search")(
            None, {"resource_id": resource_id, "limit": 0}
        )
        fields = [f for f in rec["fields"] if not f["id"].startswith("_")]
        for field in fields:
            field["info"] = {"strip_extra_white": False}  # <=2.10
            field["strip_extra_white"] = False  # >=2.11
        p.toolkit.get_action("datastore_create")(
            {"ignore_auth": True},
            {"resource_id": resource_id, "force": True, "fields": fields},
        )

        # Load it again with new strip_extra_white
        fields = loader.load_table(
            csv_filepath,
            resource_id=resource_id,
            mimetype="csv",
            logger=logger,
        )
        loader.create_column_indexes(
            fields=fields, resource_id=resource_id, logger=logger
        )

        records = self._get_records(Session, resource_id)
        print(self._get_column_names(Session, resource_id))
        assert self._get_column_names(Session, resource_id) == [
            u"_id",                                 # int4
            u"_full_text",                          # tsvector
            u"CASE_ENQUIRY_ID",                     # numeric
            u"open_dt",                             # timestamp
            u"target_dt",                           # timestamp
            u"closed_dt",                           # text
            u"OnTime_Status",                       # text
            u"CASE_STATUS",                         # text
            u"CLOSURE_REASON",                      # text
            u"CASE_TITLE",                          # text
            u"SUBJECT",                             # text
            u"REASON",                              # text
            u"TYPE",                                # text
            u"QUEUE",                               # text
            u"Department",                          # text
            u"SubmittedPhoto",                      # text
            u"ClosedPhoto",                         # text
            u"Location",                            # text
            u"Fire_district",                       # numeric
            u"pwd_district",                        # numeric
            u"city_council_district",               # numeric
            u"police_district",                     # text
            u"neighborhood",                        # text
            u"neighborhood_services_district",      # numeric
            u"ward",                                # text
            u"precinct",                            # numeric
            u"LOCATION_STREET_NAME",                # text
            u"LOCATION_ZIPCODE",                    # numeric
            u"Latitude",                            # numeric
            u"Longitude",                           # numeric
            u"Source",                              # text
        ]  # noqa
        print(self._get_column_types(Session, resource_id))
        assert self._get_column_types(Session, resource_id) == [
            u"int4",            # _id
            u"tsvector",        # _full_text
            u"numeric",         # CASE_ENQUIRY_ID
            u"timestamp",       # open_dt
            u"timestamp",       # target_dt
            u"text",            # closed_dt
            u"text",            # OnTime_Status
            u"text",            # CASE_STATUS
            u"text",            # CLOSURE_REASON
            u"text",            # CASE_TITLE
            u"text",            # SUBJECT
            u"text",            # REASON
            u"text",            # TYPE
            u"text",            # QUEUE
            u"text",            # Department
            u"text",            # SubmittedPhoto
            u"text",            # ClosedPhoto
            u"text",            # Location
            u"numeric",         # Fire_district
            u"numeric",         # pwd_district
            u"numeric",         # city_council_district
            u"text",            # police_district
            u"text",            # neighborhood
            u"numeric",         # neighborhood_services_district
            u"text",            # ward
            u"numeric",         # precinct
            u"text",            # LOCATION_STREET_NAME
            u"numeric",         # LOCATION_ZIPCODE
            u"numeric",         # Latitude
            u"numeric",         # Longitude
            u"text",            # Source
        ]  # noqa
        print(records)
        assert records == [
            (
                4,  # ds auto increment
                Decimal("101002153891"),
                datetime.datetime(2017, 7, 6, 23, 38, 43),
                datetime.datetime(2017, 7, 21, 8, 30),
                None,
                u"ONTIME",
                u"Open",
                u" ",  # no strip_extra_white
                u"Street Light Outages",
                u"Public Works Department   ",  # no strip_extra_white
                u"Street Lights",
                u"Street Light Outages",
                u"PWDx_Street Light Outages",
                u"PWDx",
                None,
                None,
                u"480 Harvard St  Dorchester  MA  02124",
                Decimal("8"),
                Decimal("7"),
                Decimal("4"),
                u"B3",
                u"Greater Mattapan",
                Decimal("9"),
                u"Ward 14",
                Decimal("1411"),
                u"480 Harvard St",
                Decimal("2124"),
                Decimal("42.288"),
                Decimal("-71.0927"),
                u"Citizens Connect App",
            ),  # noqa
            (
                5,  # ds auto increment
                Decimal("101002153890"),
                datetime.datetime(2017, 7, 6, 23, 29, 13),
                datetime.datetime(2017, 9, 11, 8, 30),
                None,
                u"ONTIME",
                u"Open",
                u" ",  # no strip_extra_white
                u"Graffiti Removal",
                u"Property Management",
                u"Graffiti",
                u"Graffiti Removal",
                u"PROP_GRAF_GraffitiRemoval",
                u"PROP",
                u" https://mayors24.cityofboston.gov/media/boston/report/photos/595f0000048560f46d94b9fa/report.jpg",  # no strip_extra_white
                None,
                u"522 Saratoga St  East Boston  MA  02128",
                Decimal("1"),
                Decimal("9"),
                Decimal("1"),
                u"A7",
                u"East Boston",
                Decimal("1"),
                u"Ward 1",
                Decimal("110"),
                u"522 Saratoga St",
                Decimal("2128"),
                Decimal("42.3807"),
                Decimal("-71.0259"),
                u"Citizens Connect App",
            ),  # noqa
            (
                6,  # ds auto increment
                Decimal("101002153889"),
                datetime.datetime(2017, 7, 6, 23, 24, 20),
                datetime.datetime(2017, 9, 11, 8, 30),
                None,
                u"ONTIME",
                u"Open",
                u" ",  # no strip_extra_white
                u"Graffiti Removal",
                u"Property Management",
                u"Graffiti",
                u"Graffiti Removal",
                u"PROP_GRAF_GraffitiRemoval",
                u"PROP",
                u" https://mayors24.cityofboston.gov/media/boston/report/photos/595efedb048560f46d94b9ef/report.jpg",  # no strip_extra_white
                None,
                u"965 Bennington St  East Boston  MA  02128",
                Decimal("1"),
                Decimal("9"),
                Decimal("1"),
                u"A7",
                u"East Boston",
                Decimal("1"),
                u"Ward 1",
                Decimal("112"),
                u"965 Bennington St",
                Decimal("2128"),
                Decimal("42.386"),
                Decimal("-71.008"),
                u"Citizens Connect App",
            ),
        ]  # noqa<|MERGE_RESOLUTION|>--- conflicted
+++ resolved
@@ -1137,8 +1137,6 @@
                 u"Berkeley",
             ),
         ]
-<<<<<<< HEAD
-=======
         assert self._get_column_names(Session, resource_id) == [
             u"_id",
             u"_full_text",
@@ -1178,7 +1176,6 @@
             u"numeric",
             u"text",
         ]
->>>>>>> 27b4c038
 
     def test_simple_large_file(self, Session):
         csv_filepath = get_sample_filepath("simple-large.csv")
