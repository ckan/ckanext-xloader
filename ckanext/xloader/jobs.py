from __future__ import division
from __future__ import absolute_import
import math
import logging
import hashlib
import time
import tempfile
import json
import datetime
import traceback
import sys
import six

from six.moves.urllib.parse import urlsplit
import requests
from rq import get_current_job
import sqlalchemy as sa

import ckan.model as model
from ckan.plugins.toolkit import get_action, asbool, ObjectNotFound
try:
    from ckan.plugins.toolkit import config
except ImportError:
    from pylons import config
import ckan.lib.search as search

from . import loader
from . import db
from .job_exceptions import JobError, HTTPError, DataTooBigError, FileCouldNotBeLoadedError

SSL_VERIFY = asbool(config.get('ckanext.xloader.ssl_verify', True))
if not SSL_VERIFY:
    requests.packages.urllib3.disable_warnings()

MAX_CONTENT_LENGTH = int(config.get('ckanext.xloader.max_content_length') or 1e9)
MAX_EXCERPT_LINES = int(config.get('ckanext.xloader.max_excerpt_lines') or 0)
CHUNK_SIZE = 16 * 1024  # 16kb
DOWNLOAD_TIMEOUT = 30


# input = {
# 'api_key': user['apikey'],
# 'job_type': 'xloader_to_datastore',
# 'result_url': callback_url,
# 'metadata': {
#     'ignore_hash': data_dict.get('ignore_hash', False),
#     'ckan_url': site_url,
#     'resource_id': res_id,
#     'set_url_type': data_dict.get('set_url_type', False),
#     'task_created': task['last_updated'],
#     'original_url': resource_dict.get('url'),
#     }
# }

def xloader_data_into_datastore(input):
    '''This is the func that is queued. It is a wrapper for
    xloader_data_into_datastore_, and makes sure it finishes by calling
    xloader_hook to update the task_status with the result.

    Errors are stored in task_status and job log and this method returns
    'error' to let RQ know too. Should task_status fails, then we also return
    'error'.
    '''
    # First flag that this task is running, to indicate the job is not
    # stillborn, for when xloader_submit is deciding whether another job would
    # be a duplicate or not
    job_dict = dict(metadata=input['metadata'],
                    status='running')
    callback_xloader_hook(result_url=input['result_url'],
                          api_key=input['api_key'],
                          job_dict=job_dict)

    job_id = get_current_job().id
    errored = False
    try:
        xloader_data_into_datastore_(input, job_dict)
        job_dict['status'] = 'complete'
        db.mark_job_as_completed(job_id, job_dict)
    except JobError as e:
        db.mark_job_as_errored(job_id, str(e))
        job_dict['status'] = 'error'
        job_dict['error'] = str(e)
        log = logging.getLogger(__name__)
        log.error('xloader error: {0}, {1}'.format(e, traceback.format_exc()))
        errored = True
    except Exception as e:
        db.mark_job_as_errored(
            job_id, traceback.format_tb(sys.exc_info()[2])[-1] + repr(e))
        job_dict['status'] = 'error'
        job_dict['error'] = str(e)
        log = logging.getLogger(__name__)
        log.error('xloader error: {0}, {1}'.format(e, traceback.format_exc()))
        errored = True
    finally:
        # job_dict is defined in xloader_hook's docstring
        is_saved_ok = callback_xloader_hook(result_url=input['result_url'],
                                            api_key=input['api_key'],
                                            job_dict=job_dict)
        errored = errored or not is_saved_ok
    return 'error' if errored else None


def xloader_data_into_datastore_(input, job_dict):
    '''This function:
    * downloads the resource (metadata) from CKAN
    * downloads the data
    * calls the loader to load the data into DataStore
    * calls back to CKAN with the new status

    (datapusher called this function 'push_to_datastore')
    '''
    job_id = get_current_job().id
    db.init(config)

    # Store details of the job in the db
    try:
        db.add_pending_job(job_id, **input)
    except sa.exc.IntegrityError:
        raise JobError('job_id {} already exists'.format(job_id))

    # Set-up logging to the db
    handler = StoringHandler(job_id, input)
    level = logging.DEBUG
    handler.setLevel(level)
    logger = logging.getLogger(job_id)
    handler.setFormatter(logging.Formatter('%(message)s'))
    logger.addHandler(handler)
    # also show logs on stderr
    logger.addHandler(logging.StreamHandler())
    logger.setLevel(logging.DEBUG)

    validate_input(input)

    data = input['metadata']

    resource_id = data['resource_id']
    api_key = input.get('api_key')
    try:
        resource, dataset = get_resource_and_dataset(resource_id, api_key)
    except (JobError, ObjectNotFound):
        # try again in 5 seconds just in case CKAN is slow at adding resource
        time.sleep(5)
        resource, dataset = get_resource_and_dataset(resource_id, api_key)
    resource_ckan_url = '/dataset/{}/resource/{}' \
        .format(dataset['name'], resource['id'])
    logger.info('Express Load starting: %s', resource_ckan_url)

    # check if the resource url_type is a datastore
    if resource.get('url_type') == 'datastore':
        logger.info('Ignoring resource - url_type=datastore - dump files are '
                    'managed with the Datastore API')
        return

    # download resource
    tmp_file, file_hash = _download_resource_data(resource, data, api_key,
                                                  logger)

    if (resource.get('hash') == file_hash
            and not data.get('ignore_hash')):
        logger.info('Ignoring resource - the file hash hasn\'t changed: '
                    '{hash}.'.format(hash=file_hash))
        return
    logger.info('File hash: %s', file_hash)
    resource['hash'] = file_hash

    def direct_load():
        fields = loader.load_csv(
            tmp_file.name,
            resource_id=resource['id'],
            mimetype=resource.get('format'),
            logger=logger)
        loader.calculate_record_count(
            resource_id=resource['id'], logger=logger)
        set_datastore_active(data, resource, logger)
        job_dict['status'] = 'running_but_viewable'
        callback_xloader_hook(result_url=input['result_url'],
                              api_key=api_key,
                              job_dict=job_dict)
        logger.info('Data now available to users: %s', resource_ckan_url)
        loader.create_column_indexes(
            fields=fields,
            resource_id=resource['id'],
            logger=logger)
        update_resource(resource={'id': resource['id'], 'hash': resource['hash']},
                        patch_only=True)
        logger.info('File Hash updated for resource: %s', resource['hash'])

    def messytables_load():
        try:
            loader.load_table(tmp_file.name,
                              resource_id=resource['id'],
                              mimetype=resource.get('format'),
                              logger=logger)
        except JobError as e:
            logger.error('Error during messytables load: %s', e)
            raise
        loader.calculate_record_count(
            resource_id=resource['id'], logger=logger)
        set_datastore_active(data, resource, logger)
        logger.info('Finished loading with messytables')
        update_resource(resource={'id': resource['id'], 'hash': resource['hash']},
                        patch_only=True)
        logger.info('File Hash updated for resource: %s', resource['hash'])

    # Load it
    logger.info('Loading CSV')
    just_load_with_messytables = asbool(config.get(
<<<<<<< HEAD
        'ckanext.xloader.just_load_with_messytables', config.get('ckanext.xloader.compatibility_mode', False)))
=======
        'ckanext.xloader.just_load_with_messytables', False))
>>>>>>> 7423f1da
    logger.info("'Just load with messytables' mode is: %s",
                just_load_with_messytables)
    try:
        if just_load_with_messytables:
            messytables_load()
        else:
            try:
                direct_load()
            except JobError as e:
                logger.warning('Load using COPY failed: %s', e)
                logger.info('Trying again with messytables')
                messytables_load()
    except FileCouldNotBeLoadedError as e:
        logger.warning('Loading excerpt for this format not supported.')
        logger.error('Loading file raised an error: %s', e)
        raise JobError('Loading file raised an error: {}'.format(e))

    tmp_file.close()

    logger.info('Express Load completed')


def _download_resource_data(resource, data, api_key, logger):
    '''Downloads the resource['url'] as a tempfile.

    :param resource: resource (i.e. metadata) dict (from the job dict)
    :param data: job dict - may be written to during this function
    :param api_key: CKAN api key - needed to obtain resources that are private
    :param logger:

    If the download is bigger than MAX_CONTENT_LENGTH then it just downloads a
    excerpt (of MAX_EXCERPT_LINES) for preview, and flags it by setting
    data['datastore_contains_all_records_of_source_file'] = False
    which will be saved to the resource later on.
    '''
    # check scheme
    url = resource.get('url')
    scheme = urlsplit(url).scheme
    if scheme not in ('http', 'https', 'ftp'):
        raise JobError(
            'Only http, https, and ftp resources may be fetched.'
        )

    # fetch the resource data
    logger.info('Fetching from: {0}'.format(url))
    tmp_file = get_tmp_file(url)
    length = 0
    m = hashlib.md5()
    cl = None
    try:
        headers = {}
        if resource.get('url_type') == 'upload':
            # If this is an uploaded file to CKAN, authenticate the request,
            # otherwise we won't get file from private resources
            headers['Authorization'] = api_key

        response = get_response(url, headers)

        cl = response.headers.get('content-length')
        if cl and int(cl) > MAX_CONTENT_LENGTH:
            response.close()
            raise DataTooBigError()

        # download the file to a tempfile on disk
        for chunk in response.iter_content(CHUNK_SIZE):
            length += len(chunk)
            if length > MAX_CONTENT_LENGTH:
                raise DataTooBigError
            tmp_file.write(chunk)
            m.update(chunk)
        response.close()
        data['datastore_contains_all_records_of_source_file'] = True

    except DataTooBigError:
        tmp_file.close()
        message = 'Data too large to load into Datastore: ' \
            '{cl} bytes > max {max_cl} bytes.' \
            .format(cl=cl or length, max_cl=MAX_CONTENT_LENGTH)
        logger.warning(message)
        if MAX_EXCERPT_LINES <= 0:
            raise JobError(message)
        logger.info('Loading excerpt of ~{max_lines} lines to '
                    'DataStore.'
                    .format(max_lines=MAX_EXCERPT_LINES))
        tmp_file = get_tmp_file(url)
        response = get_response(url, headers)
        length = 0
        line_count = 0
        m = hashlib.md5()
        for line in response.iter_lines(CHUNK_SIZE):
            tmp_file.write(line + b'\n')
            m.update(line)
            length += len(line)
            line_count += 1
            if length > MAX_CONTENT_LENGTH or line_count >= MAX_EXCERPT_LINES:
                break
        response.close()
        data['datastore_contains_all_records_of_source_file'] = False
    except requests.exceptions.HTTPError as error:
        # status code error
        logger.debug('HTTP error: %s', error)
        raise HTTPError(
            "Xloader received a bad HTTP response when trying to download "
            "the data file", status_code=error.response.status_code,
            request_url=url, response=error)
    except requests.exceptions.Timeout:
        logger.warning('URL time out after %ss', DOWNLOAD_TIMEOUT)
        raise JobError('Connection timed out after {}s'.format(
                       DOWNLOAD_TIMEOUT))
    except requests.exceptions.RequestException as e:
        try:
            err_message = str(e.reason)
        except AttributeError:
            err_message = str(e)
        logger.warning('URL error: %s', err_message)
        raise HTTPError(
            message=err_message, status_code=None,
            request_url=url, response=None)

    logger.info('Downloaded ok - %s', printable_file_size(length))
    file_hash = m.hexdigest()
    tmp_file.seek(0)
    return tmp_file, file_hash


def get_response(url, headers):
    def get_url():
        kwargs = {'headers': headers, 'timeout': DOWNLOAD_TIMEOUT,
                  'verify': SSL_VERIFY, 'stream': True}  # just gets the headers for now
        if 'ckan.download_proxy' in config:
            proxy = config.get('ckan.download_proxy')
            kwargs['proxies'] = {'http': proxy, 'https': proxy}
        return requests.get(url, **kwargs)
    response = get_url()
    if response.status_code == 202:
        # Seen: https://data-cdfw.opendata.arcgis.com/datasets
        # In this case it means it's still processing, so do retries.
        # 202 can mean other things, but there's no harm in retries.
        wait = 1
        while wait < 120 and response.status_code == 202:
            # logger.info('Retrying after %ss', wait)
            time.sleep(wait)
            response = get_url()
            wait *= 3
    response.raise_for_status()
    return response


def get_tmp_file(url):
    filename = url.split('/')[-1].split('#')[0].split('?')[0]
    tmp_file = tempfile.NamedTemporaryFile(suffix=filename)
    return tmp_file


def set_datastore_active(data, resource, logger):
    if data.get('set_url_type', False):
        logger.debug('Setting resource.url_type = \'datapusher\'')
        resource['url_type'] = 'datapusher'
        update_resource(resource)

    data['datastore_active'] = True
    logger.info('Setting resource.datastore_active = True')
    logger.info(
        'Setting resource.datastore_contains_all_records_of_source_file = {}'
        .format(data.get('datastore_contains_all_records_of_source_file')))
    set_resource_metadata(update_dict=data)


def callback_xloader_hook(result_url, api_key, job_dict):
    '''Tells CKAN about the result of the xloader (i.e. calls the callback
    function 'xloader_hook'). Usually called by the xloader queue job.
    Returns whether it managed to call the sh
    '''
    api_key_from_job = job_dict.pop('api_key', None)
    if not api_key:
        api_key = api_key_from_job
    headers = {'Content-Type': 'application/json'}
    if api_key:
        if ':' in api_key:
            header, key = api_key.split(':')
        else:
            header, key = 'Authorization', api_key
        headers[header] = key

    try:
        result = requests.post(
            result_url,
            data=json.dumps(job_dict, cls=DatetimeJsonEncoder),
            verify=SSL_VERIFY,
            headers=headers)
    except requests.ConnectionError:
        return False

    return result.status_code == requests.codes.ok


def set_resource_metadata(update_dict):
    '''
    Set appropriate datastore_active flag on CKAN resource.

    Called after creation or deletion of DataStore table.
    '''
    from ckan import model
    # We're modifying the resource extra directly here to avoid a
    # race condition, see issue #3245 for details and plan for a
    # better fix
    update_dict.update({
        'datastore_active': update_dict.get('datastore_active', True),
        'datastore_contains_all_records_of_source_file':
        update_dict.get('datastore_contains_all_records_of_source_file', True)
    })

    # get extras(for entity update) and package_id(for search index update)
    res_query = model.Session.query(
        model.resource_table.c.extras,
        model.resource_table.c.package_id
    ).filter(
        model.Resource.id == update_dict['resource_id']
    )
    extras, package_id = res_query.one()

    # update extras in database for record and its revision
    extras.update(update_dict)
    res_query.update({'extras': extras}, synchronize_session=False)
    if hasattr(model, 'resource_revision_table'):
        model.Session.query(model.resource_revision_table).filter(
            model.ResourceRevision.id == update_dict['resource_id'],
            model.ResourceRevision.current is True
        ).update({'extras': extras}, synchronize_session=False)
    model.Session.commit()

    # get package with updated resource from solr
    # find changed resource, patch it and reindex package
    psi = search.PackageSearchIndex()
    solr_query = search.PackageSearchQuery()
    q = {
        'q': 'id:"{0}"'.format(package_id),
        'fl': 'data_dict',
        'wt': 'json',
        'fq': 'site_id:"%s"' % config.get('ckan.site_id'),
        'rows': 1
    }
    for record in solr_query.run(q)['results']:
        solr_data_dict = json.loads(record['data_dict'])
        for resource in solr_data_dict['resources']:
            if resource['id'] == update_dict['resource_id']:
                resource.update(update_dict)
                psi.index_package(solr_data_dict)
                break


def validate_input(input):
    # Especially validate metadata which is provided by the user
    if 'metadata' not in input:
        raise JobError('Metadata missing')

    data = input['metadata']

    if 'resource_id' not in data:
        raise JobError('No id provided.')
    if 'ckan_url' not in data:
        raise JobError('No ckan_url provided.')
    if not input.get('api_key'):
        raise JobError('No CKAN API key provided')


def update_resource(resource, patch_only=False):
    """
    Update the given CKAN resource to say that it has been stored in datastore
    ok.
    or patch the given CKAN resource for file hash
    """
    action = 'resource_update' if not patch_only else 'resource_patch'
    from ckan import model
    user = get_action('get_site_user')({'model': model, 'ignore_auth': True}, {})
    context = {'model': model, 'session': model.Session, 'ignore_auth': True,
               'user': user['name'], 'auth_user_obj': None}
    get_action(action)(context, resource)


def get_resource_and_dataset(resource_id, api_key):
    """
    Gets available information about the resource and its dataset from CKAN
    """
    user = model.Session.query(model.User).filter_by(
        apikey=api_key).first()
    if user is not None:
        context = {'user': user.name}
    else:
        context = None
    res_dict = get_action('resource_show')(context, {'id': resource_id})
    pkg_dict = get_action('package_show')(context, {'id': res_dict['package_id']})
    return res_dict, pkg_dict


def get_url(action, ckan_url):
    """
    Get url for ckan action
    """
    if not urlsplit(ckan_url).scheme:
        ckan_url = 'http://' + ckan_url.lstrip('/')
    ckan_url = ckan_url.rstrip('/')
    return '{ckan_url}/api/3/action/{action}'.format(
        ckan_url=ckan_url, action=action)


def check_response(response, request_url, who, good_status=(201, 200),
                   ignore_no_success=False):
    """
    Checks the response and raises exceptions if something went terribly wrong

    :param who: A short name that indicated where the error occurred
                (for example "CKAN")
    :param good_status: Status codes that should not raise an exception

    """
    if not response.status_code:
        raise HTTPError(
            'Xloader received an HTTP response with no status code',
            status_code=None, request_url=request_url, response=response.text)

    message = '{who} bad response. Status code: {code} {reason}. At: {url}.'
    try:
        if response.status_code not in good_status:
            json_response = response.json()
            if not ignore_no_success or json_response.get('success'):
                try:
                    message = json_response["error"]["message"]
                except Exception:
                    message = message.format(
                        who=who, code=response.status_code,
                        reason=response.reason, url=request_url)
                raise HTTPError(
                    message, status_code=response.status_code,
                    request_url=request_url, response=response.text)
    except ValueError:
        message = message.format(
            who=who, code=response.status_code, reason=response.reason,
            url=request_url, resp=response.text[:200])
        raise HTTPError(
            message, status_code=response.status_code, request_url=request_url,
            response=response.text)


class StoringHandler(logging.Handler):
    '''A handler that stores the logging records in a database.'''
    def __init__(self, task_id, input):
        logging.Handler.__init__(self)
        self.task_id = task_id
        self.input = input

    def emit(self, record):
        conn = db.ENGINE.connect()
        try:
            # Turn strings into unicode to stop SQLAlchemy
            # "Unicode type received non-unicode bind param value" warnings.
            message = six.text_type(record.getMessage())
            level = six.text_type(record.levelname)
            module = six.text_type(record.module)
            funcName = six.text_type(record.funcName)

            conn.execute(db.LOGS_TABLE.insert().values(
                job_id=self.task_id,
                timestamp=datetime.datetime.utcnow(),
                message=message,
                level=level,
                module=module,
                funcName=funcName,
                lineno=record.lineno))
        finally:
            conn.close()


class DatetimeJsonEncoder(json.JSONEncoder):
    # Custom JSON encoder
    def default(self, obj):
        if isinstance(obj, datetime.datetime):
            return obj.isoformat()

        return json.JSONEncoder.default(self, obj)


def printable_file_size(size_bytes):
    if size_bytes == 0:
        return '0 bytes'
    size_name = ('bytes', 'KB', 'MB', 'GB', 'TB')
    i = int(math.floor(math.log(size_bytes, 1024)))
    p = math.pow(1024, i)
    s = round(float(size_bytes) / p, 1)
    return "%s %s" % (s, size_name[i])<|MERGE_RESOLUTION|>--- conflicted
+++ resolved
@@ -77,9 +77,9 @@
         job_dict['status'] = 'complete'
         db.mark_job_as_completed(job_id, job_dict)
     except JobError as e:
-        db.mark_job_as_errored(job_id, str(e))
+        db.mark_job_as_errored(job_id, six.text_type(e))
         job_dict['status'] = 'error'
-        job_dict['error'] = str(e)
+        job_dict['error'] = six.text_type(e)
         log = logging.getLogger(__name__)
         log.error('xloader error: {0}, {1}'.format(e, traceback.format_exc()))
         errored = True
@@ -87,7 +87,7 @@
         db.mark_job_as_errored(
             job_id, traceback.format_tb(sys.exc_info()[2])[-1] + repr(e))
         job_dict['status'] = 'error'
-        job_dict['error'] = str(e)
+        job_dict['error'] = six.text_type(e)
         log = logging.getLogger(__name__)
         log.error('xloader error: {0}, {1}'.format(e, traceback.format_exc()))
         errored = True
@@ -205,11 +205,7 @@
     # Load it
     logger.info('Loading CSV')
     just_load_with_messytables = asbool(config.get(
-<<<<<<< HEAD
         'ckanext.xloader.just_load_with_messytables', config.get('ckanext.xloader.compatibility_mode', False)))
-=======
-        'ckanext.xloader.just_load_with_messytables', False))
->>>>>>> 7423f1da
     logger.info("'Just load with messytables' mode is: %s",
                 just_load_with_messytables)
     try:
@@ -321,9 +317,9 @@
                        DOWNLOAD_TIMEOUT))
     except requests.exceptions.RequestException as e:
         try:
-            err_message = str(e.reason)
+            err_message = six.text_type(e.reason)
         except AttributeError:
-            err_message = str(e)
+            err_message = six.text_type(e)
         logger.warning('URL error: %s', err_message)
         raise HTTPError(
             message=err_message, status_code=None,
