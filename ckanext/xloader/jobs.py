--- conflicted
+++ resolved
@@ -489,16 +489,12 @@
     """
     Gets available information about the resource and its dataset from CKAN
     """
-<<<<<<< HEAD
-    context = {'ignore_auth': True}
-=======
     user = model.Session.query(model.User).filter_by(
         apikey=api_key).first()
     if user is not None:
         context = {'user': user.name}
     else:
         context = None
->>>>>>> 6a4b7b1a
     res_dict = get_action('resource_show')(context, {'id': resource_id})
     pkg_dict = get_action('package_show')(context, {'id': res_dict['package_id']})
     return res_dict, pkg_dict
