import math
import logging
import hashlib
import time
import tempfile
import json
import urlparse
import datetime
import traceback
import sys

import requests
from rq import get_current_job
import sqlalchemy as sa

<<<<<<< HEAD
from ckan.plugins.toolkit import get_action, asbool
=======
from ckan.plugins.toolkit import get_action, ObjectNotFound
>>>>>>> f2a0edf5
try:
    from ckan.plugins.toolkit import config
except ImportError:
    from pylons import config
import ckan.lib.search as search

import loader
import db
from job_exceptions import JobError, HTTPError, DataTooBigError, FileCouldNotBeLoadedError

if config.get('ckanext.xloader.ssl_verify') in ['False', 'FALSE', '0', False, 0]:
    SSL_VERIFY = False
else:
    SSL_VERIFY = True
if not SSL_VERIFY:
    requests.packages.urllib3.disable_warnings()

MAX_CONTENT_LENGTH = int(config.get('ckanext.xloader.max_content_length') or 1e9)
MAX_EXCERPT_LINES = int(config.get('ckanext.xloader.max_excerpt_lines') or 0)
CHUNK_SIZE = 16 * 1024  # 16kb
DOWNLOAD_TIMEOUT = 30


# 'api_key': user['apikey'],
# 'job_type': 'push_to_datastore',
# 'result_url': callback_url,
# 'metadata': {
#     'ignore_hash': data_dict.get('ignore_hash', False),
#     'ckan_url': site_url,
#     'resource_id': res_id,
#     'set_url_type': data_dict.get('set_url_type', False),
#     'task_created': task['last_updated'],
#     'original_url': resource_dict.get('url'),
#     }

def xloader_data_into_datastore(input):
    '''This is the func that is queued. It is a wrapper for
    xloader_data_into_datastore, and makes sure it finishes by calling
    xloader_hook to update the task_status with the result.

    Errors are stored in task_status and job log and this method returns
    'error' to let RQ know too. Should task_status fails, then we also return
    'error'.
    '''
    # First flag that this task is running, to indicate the job is not
    # stillborn, for when xloader_submit is deciding whether another job would
    # be a duplicate or not
    job_dict = dict(metadata=input['metadata'],
                    status='running')
    callback_xloader_hook(result_url=input['result_url'],
                          api_key=input['api_key'],
                          job_dict=job_dict)

    job_id = get_current_job().id
    errored = False
    try:
        xloader_data_into_datastore_(input, job_dict)
        job_dict['status'] = 'complete'
        db.mark_job_as_completed(job_id, job_dict)
    except JobError as e:
        db.mark_job_as_errored(job_id, str(e))
        job_dict['status'] = 'error'
        job_dict['error'] = str(e)
        log = logging.getLogger(__name__)
        log.error('xloader error: {0}, {1}'.format(e, traceback.format_exc()))
        errored = True
    except Exception as e:
        db.mark_job_as_errored(
            job_id, traceback.format_tb(sys.exc_traceback)[-1] + repr(e))
        job_dict['status'] = 'error'
        job_dict['error'] = str(e)
        log = logging.getLogger(__name__)
        log.error('xloader error: {0}, {1}'.format(e, traceback.format_exc()))
        errored = True
    finally:
        # job_dict is defined in xloader_hook's docstring
        is_saved_ok = callback_xloader_hook(result_url=input['result_url'],
                                            api_key=input['api_key'],
                                            job_dict=job_dict)
        errored = errored or not is_saved_ok
    return 'error' if errored else None


def xloader_data_into_datastore_(input, job_dict):
    '''This function:
    * downloads the resource (metadata) from CKAN
    * downloads the data
    * calls the loader to load the data into DataStore
    * calls back to CKAN with the new status

    (datapusher called this function 'push_to_datastore')
    '''
    job_id = get_current_job().id
    db.init(config)

    # Store details of the job in the db
    try:
        db.add_pending_job(job_id, **input)
    except sa.exc.IntegrityError:
        raise JobError('job_id {} already exists'.format(job_id))

    # Set-up logging to the db
    handler = StoringHandler(job_id, input)
    level = logging.DEBUG
    handler.setLevel(level)
    logger = logging.getLogger(job_id)
    handler.setFormatter(logging.Formatter('%(message)s'))
    logger.addHandler(handler)
    # also show logs on stderr
    logger.addHandler(logging.StreamHandler())
    logger.setLevel(logging.DEBUG)

    validate_input(input)

    data = input['metadata']

    ckan_url = data['ckan_url']
    resource_id = data['resource_id']
    api_key = input.get('api_key')

    try:
        resource, dataset = get_resource_and_dataset(resource_id)
    except (JobError, ObjectNotFound) as e:
        # try again in 5 seconds just in case CKAN is slow at adding resource
        time.sleep(5)
        resource, dataset = get_resource_and_dataset(resource_id)
    resource_ckan_url = '/dataset/{}/resource/{}' \
        .format(dataset['name'], resource['id'])
    logger.info('Express Load starting: {}'.format(resource_ckan_url))

    # check if the resource url_type is a datastore
    if resource.get('url_type') == 'datastore':
        logger.info('Ignoring resource - url_type=datastore - dump files are '
                    'managed with the Datastore API')
        return

    # download resource
    tmp_file, file_hash = _download_resource(resource, data, api_key, logger)

    # hash isn't actually stored, so this is a bit worthless at the moment
    if (resource.get('hash') == file_hash
            and not data.get('ignore_hash')):
        logger.info('Ignoring resource - the file hash hasn\'t changed: '
                    '{hash}.'.format(hash=file_hash))
        return
    logger.info('File hash: {}'.format(file_hash))
    resource['hash'] = file_hash  # TODO write this back to the actual resource

    def direct_load():
        fields = loader.load_csv(
            tmp_file.name,
            resource_id=resource['id'],
            mimetype=resource.get('format'),
            logger=logger)
        loader.calculate_record_count(
            resource_id=resource['id'], logger=logger)
        set_datastore_active(data, resource, api_key, ckan_url, logger)
        job_dict['status'] = 'running_but_viewable'
        callback_xloader_hook(result_url=input['result_url'],
                              api_key=api_key,
                              job_dict=job_dict)
        logger.info('Data now available to users: {}'.format(resource_ckan_url))
        loader.create_column_indexes(
            fields=fields,
            resource_id=resource['id'],
            logger=logger)

    def messytables_load():
        try:
            loader.load_table(tmp_file.name,
                              resource_id=resource['id'],
                              mimetype=resource.get('format'),
                              logger=logger)
        except JobError as e:
            logger.error('Error during messytables load: {}'.format(e))
            raise
        loader.calculate_record_count(
            resource_id=resource['id'], logger=logger)
        set_datastore_active(data, resource, api_key, ckan_url, logger)
        logger.info('Finished loading with messytables')

    # Load it
    logger.info('Loading CSV')
    compatibility_mode = asbool(config.get('ckanext.xloader.compatibility_mode', False))
    logger.info("Compatibility mode is {}".format(compatibility_mode))
    try:
        if compatibility_mode:
            messytables_load()
        else:
            try:
                direct_load()
            except JobError as e:
                logger.warning('Load using COPY failed: {}'.format(e))
                logger.info('Trying again with messytables to best-guess data types')
                messytables_load()
    except FileCouldNotBeLoadedError as e:
        logger.warning('Loading excerpt for this format not supported.')
        logger.error('Loading file raised an error: {}'.format(e))
        raise JobError('Loading file raised an error: {}'.format(e))

    tmp_file.close()

    logger.info('Express Load completed')


def _download_resource(resource, data, api_key, logger):
    # check scheme
    url = resource.get('url')
    scheme = urlparse.urlsplit(url).scheme
    if scheme not in ('http', 'https', 'ftp'):
        raise JobError(
            'Only http, https, and ftp resources may be fetched.'
        )

    # fetch the resource data
    logger.info('Fetching from: {0}'.format(url))
    tmp_file = get_tmp_file(url)
    length = 0
    m = hashlib.md5()
    cl = None
    try:
        headers = {}
        if resource.get('url_type') == 'upload':
            # If this is an uploaded file to CKAN, authenticate the request,
            # otherwise we won't get file from private resources
            headers['Authorization'] = api_key

        response = get_response(url, headers)

        cl = response.headers.get('content-length')
        if cl and int(cl) > MAX_CONTENT_LENGTH:
            raise DataTooBigError()

        # download the file to a tempfile on disk
        for chunk in response.iter_content(CHUNK_SIZE):
            length += len(chunk)
            if length > MAX_CONTENT_LENGTH:
                raise DataTooBigError
            tmp_file.write(chunk)
            m.update(chunk)
        data['datastore_contains_all_records_of_source_file'] = True

    except DataTooBigError:
        tmp_file.close()
        message = 'Data too large to load into Datastore: ' \
            '{cl} bytes > max {max_cl} bytes.' \
            .format(cl=cl or length, max_cl=MAX_CONTENT_LENGTH)
        logger.warning(message)
        if MAX_EXCERPT_LINES <= 0:
            raise JobError(message)
        logger.info('Loading excerpt of ~{max_lines} lines to '
                    'DataStore.'
                    .format(max_lines=MAX_EXCERPT_LINES))
        tmp_file = get_tmp_file(url)
        response = get_response(url, headers)
        length = 0
        line_count = 0
        m = hashlib.md5()
        for line in response.iter_lines(CHUNK_SIZE):
            tmp_file.write(line + '\n')
            m.update(line)
            length += len(line)
            line_count += 1
            if length > MAX_CONTENT_LENGTH or line_count >= MAX_EXCERPT_LINES:
                break
        data['datastore_contains_all_records_of_source_file'] = False
    except requests.exceptions.HTTPError as error:
        # status code error
        logger.debug('HTTP error: {}'.format(error))
        raise HTTPError(
            "Xloader received a bad HTTP response when trying to download "
            "the data file", status_code=error.response.status_code,
            request_url=url, response=error)
    except requests.exceptions.Timeout:
        logger.warning('URL time out after {0}s'.format(DOWNLOAD_TIMEOUT))
        raise JobError('Connection timed out after {}s'.format(
                       DOWNLOAD_TIMEOUT))
    except requests.exceptions.RequestException as e:
        try:
            err_message = str(e.reason)
        except AttributeError:
            err_message = str(e)
        logger.warning('URL error: {}'.format(err_message))
        raise HTTPError(
            message=err_message, status_code=None,
            request_url=url, response=None)

    logger.info('Downloaded ok - %s', printable_file_size(length))
    file_hash = m.hexdigest()
    tmp_file.seek(0)
    return tmp_file, file_hash


def get_response(url, headers):
    def get_url():
        return requests.get(
            url,
            headers=headers,
            timeout=DOWNLOAD_TIMEOUT,
            verify=SSL_VERIFY,
            stream=True,  # just gets the headers for now
        )
    response = get_url()
    if response.status_code == 202:
        # Seen: https://data-cdfw.opendata.arcgis.com/datasets
        # In this case it means it's still processing, so do retries.
        # 202 can mean other things, but there's no harm in retries.
        wait = 1
        while wait < 120 and response.status_code == 202:
            # logger.info('Retrying after {}s'.format(wait))
            time.sleep(wait)
            response = get_url()
            wait *= 3
    response.raise_for_status()
    return response


def get_tmp_file(url):
    filename = url.split('/')[-1].split('#')[0].split('?')[0]
    tmp_file = tempfile.NamedTemporaryFile(suffix=filename)
    return tmp_file


def set_datastore_active(data, resource, api_key, ckan_url, logger):
    if data.get('set_url_type', False):
        logger.debug('Setting resource.url_type = \'datapusher\'')
        update_resource(resource, api_key, ckan_url)

    data['datastore_active'] = True
    logger.info('Setting resource.datastore_active = True')
    logger.info(
        'Setting resource.datastore_contains_all_records_of_source_file = {}'
        .format(data.get('datastore_contains_all_records_of_source_file')))
    set_resource_metadata(update_dict=data)


def callback_xloader_hook(result_url, api_key, job_dict):
    '''Tells CKAN about the result of the xloader (i.e. calls the callback
    function 'xloader_hook'). Usually called by the xloader queue job.
    Returns whether it managed to call the sh
    '''
    api_key_from_job = job_dict.pop('api_key', None)
    if not api_key:
        api_key = api_key_from_job
    headers = {'Content-Type': 'application/json'}
    if api_key:
        if ':' in api_key:
            header, key = api_key.split(':')
        else:
            header, key = 'Authorization', api_key
        headers[header] = key

    try:
        result = requests.post(
            result_url,
            data=json.dumps(job_dict, cls=DatetimeJsonEncoder),
            headers=headers)
    except requests.ConnectionError:
        return False

    return result.status_code == requests.codes.ok


def set_resource_metadata(update_dict):
    '''
    Set appropriate datastore_active flag on CKAN resource.

    Called after creation or deletion of DataStore table.
    '''
    from ckan import model
    # We're modifying the resource extra directly here to avoid a
    # race condition, see issue #3245 for details and plan for a
    # better fix
    update_dict.update({
        'datastore_active': update_dict.get('datastore_active', True),
        'datastore_contains_all_records_of_source_file':
        update_dict.get('datastore_contains_all_records_of_source_file', True)
    })

    # get extras(for entity update) and package_id(for search index update)
    res_query = model.Session.query(
        model.resource_table.c.extras,
        model.resource_table.c.package_id
    ).filter(
        model.Resource.id == update_dict['resource_id']
    )
    extras, package_id = res_query.one()

    # update extras in database for record and its revision
    extras.update(update_dict)
    res_query.update({'extras': extras}, synchronize_session=False)
    if hasattr(model, 'resource_revision_table'):
        model.Session.query(model.resource_revision_table).filter(
            model.ResourceRevision.id == update_dict['resource_id'],
            model.ResourceRevision.current is True
        ).update({'extras': extras}, synchronize_session=False)
    model.Session.commit()

    # get package with updated resource from solr
    # find changed resource, patch it and reindex package
    psi = search.PackageSearchIndex()
    solr_query = search.PackageSearchQuery()
    q = {
        'q': 'id:"{0}"'.format(package_id),
        'fl': 'data_dict',
        'wt': 'json',
        'fq': 'site_id:"%s"' % config.get('ckan.site_id'),
        'rows': 1
    }
    for record in solr_query.run(q)['results']:
        solr_data_dict = json.loads(record['data_dict'])
        for resource in solr_data_dict['resources']:
            if resource['id'] == update_dict['resource_id']:
                resource.update(update_dict)
                psi.index_package(solr_data_dict)
                break


def validate_input(input):
    # Especially validate metadata which is provided by the user
    if 'metadata' not in input:
        raise JobError('Metadata missing')

    data = input['metadata']

    if 'resource_id' not in data:
        raise JobError('No id provided.')
    if 'ckan_url' not in data:
        raise JobError('No ckan_url provided.')
    if not input.get('api_key'):
        raise JobError('No CKAN API key provided')


def update_resource(resource, api_key, ckan_url):
    """
    Update the given CKAN resource to say that it has been stored in datastore
    ok.

    Could simply call the logic layer (the http request is a hangover from
    datapusher).
    """

    resource['url_type'] = 'datapusher'

    url = get_url('resource_update', ckan_url)
    r = requests.post(
        url,
        verify=SSL_VERIFY,
        data=json.dumps(resource),
        headers={'Content-Type': 'application/json',
                 'Authorization': api_key}
    )

    check_response(r, url, 'CKAN')


def get_resource_and_dataset(resource_id):
    """
    Gets available information about the resource and its dataset from CKAN
    """
    res_dict = get_action('resource_show')(None, {'id': resource_id})
    pkg_dict = get_action('package_show')(None, {'id': res_dict['package_id']})
    return res_dict, pkg_dict


def get_url(action, ckan_url):
    """
    Get url for ckan action
    """
    if not urlparse.urlsplit(ckan_url).scheme:
        ckan_url = 'http://' + ckan_url.lstrip('/')
    ckan_url = ckan_url.rstrip('/')
    return '{ckan_url}/api/3/action/{action}'.format(
        ckan_url=ckan_url, action=action)


def check_response(response, request_url, who, good_status=(201, 200),
                   ignore_no_success=False):
    """
    Checks the response and raises exceptions if something went terribly wrong

    :param who: A short name that indicated where the error occurred
                (for example "CKAN")
    :param good_status: Status codes that should not raise an exception

    """
    if not response.status_code:
        raise HTTPError(
            'Xloader received an HTTP response with no status code',
            status_code=None, request_url=request_url, response=response.text)

    message = '{who} bad response. Status code: {code} {reason}. At: {url}.'
    try:
        if response.status_code not in good_status:
            json_response = response.json()
            if not ignore_no_success or json_response.get('success'):
                try:
                    message = json_response["error"]["message"]
                except Exception:
                    message = message.format(
                        who=who, code=response.status_code,
                        reason=response.reason, url=request_url)
                raise HTTPError(
                    message, status_code=response.status_code,
                    request_url=request_url, response=response.text)
    except ValueError:
        message = message.format(
            who=who, code=response.status_code, reason=response.reason,
            url=request_url, resp=response.text[:200])
        raise HTTPError(
            message, status_code=response.status_code, request_url=request_url,
            response=response.text)


class StoringHandler(logging.Handler):
    '''A handler that stores the logging records in a database.'''
    def __init__(self, task_id, input):
        logging.Handler.__init__(self)
        self.task_id = task_id
        self.input = input

    def emit(self, record):
        conn = db.ENGINE.connect()
        try:
            # Turn strings into unicode to stop SQLAlchemy
            # "Unicode type received non-unicode bind param value" warnings.
            message = unicode(record.getMessage())
            level = unicode(record.levelname)
            module = unicode(record.module)
            funcName = unicode(record.funcName)

            conn.execute(db.LOGS_TABLE.insert().values(
                job_id=self.task_id,
                timestamp=datetime.datetime.now(),
                message=message,
                level=level,
                module=module,
                funcName=funcName,
                lineno=record.lineno))
        finally:
            conn.close()


class DatetimeJsonEncoder(json.JSONEncoder):
    # Custom JSON encoder
    def default(self, obj):
        if isinstance(obj, datetime.datetime):
            return obj.isoformat()

        return json.JSONEncoder.default(self, obj)


def printable_file_size(size_bytes):
    if size_bytes == 0:
        return '0 bytes'
    size_name = ('bytes', 'KB', 'MB', 'GB', 'TB')
    i = int(math.floor(math.log(size_bytes, 1024)))
    p = math.pow(1024, i)
    s = round(size_bytes / p, 1)
    return "%s %s" % (s, size_name[i])<|MERGE_RESOLUTION|>--- conflicted
+++ resolved
@@ -13,11 +13,7 @@
 from rq import get_current_job
 import sqlalchemy as sa
 
-<<<<<<< HEAD
-from ckan.plugins.toolkit import get_action, asbool
-=======
-from ckan.plugins.toolkit import get_action, ObjectNotFound
->>>>>>> f2a0edf5
+from ckan.plugins.toolkit import get_action, asbool, ObjectNotFound
 try:
     from ckan.plugins.toolkit import config
 except ImportError:
