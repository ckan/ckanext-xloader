--- conflicted
+++ resolved
@@ -248,18 +248,15 @@
         if use_type_guessing:
             try:
                 tabulator_load()
-<<<<<<< HEAD
             except rq_timeouts.JobTimeoutException as e:
                 tmp_file.close()
                 timeout = config.get('ckanext.xloader.job_timeout', '3600')
                 logger.warning('Job time out after %ss', timeout)
                 raise JobError('Job timed out after {}s'.format(timeout))
-=======
             except JobError as e:
                 logger.warning('Load using tabulator failed: %s', e)
                 logger.info('Trying again with direct COPY')
                 direct_load()
->>>>>>> 27b4c038
         else:
             try:
                 direct_load()
