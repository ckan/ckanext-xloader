--- conflicted
+++ resolved
@@ -208,11 +208,7 @@
     # Load it
     logger.info('Loading CSV')
     just_load_with_messytables = asbool(config.get(
-<<<<<<< HEAD
-        'ckanext.xloader.just_load_with_messytables', False))
-=======
         'ckanext.xloader.just_load_with_messytables', config.get('ckanext.xloader.compatibility_mode', False)))
->>>>>>> c0373e32
     logger.info("'Just load with messytables' mode is: {}".format(
         just_load_with_messytables))
     try:
