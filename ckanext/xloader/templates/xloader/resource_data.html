--- conflicted
+++ resolved
@@ -6,29 +6,9 @@
 
   {% set show_table = true %}
 
-  {% block delete_ds_button %}
-    {% if res.datastore_active %}
-      {% set delete_action = h.url_for('xloader.delete_datastore_table', id=pkg.id, resource_id=res.id) %}
-      <form method="post" action="{{ delete_action }}" class="mb-3 d-inline-block pull-right">
-        {{ h.csrf_input() if 'csrf_input' in h }}
-        <a href="{{ delete_action }}"
-          class="btn btn-danger pull-left"
-          type="submit"
-          data-module="confirm-action"
-          data-module-with-data=true
-          data-module-content="{{ _('Are you sure you want to delete the DataStore and Data Dictionary?') }}"
-          >{% block delete_datastore_button_text %}<i class="fa fa-remove"></i> {{ _('Delete from DataStore') }}{% endblock %}</a>
-      </form>
-    {% endif %}
-  {% endblock %}
-
   {% block upload_ds_button %}
-<<<<<<< HEAD
-    <form method="post" action="{{ h.url_for('xloader.resource_data', id=pkg.name, resource_id=res.id) }}" class="datapusher-form mb-3 d-inline-block">
-=======
     {% set action = h.url_for('xloader.resource_data', id=pkg.name, resource_id=res.id) %}
     <form method="post" action="{{ action }}" class="datapusher-form mb-3 mr-3 d-inline-block">
->>>>>>> 959dfd2e
       {{ h.csrf_input() if 'csrf_input' in h }}
       <button class="btn btn-primary" name="save" type="submit">
         <i class="fa fa-cloud-upload"></i> {{ _('Upload to DataStore') }}
@@ -43,7 +23,7 @@
       {% set delete_action = h.url_for('xloader.delete_datastore_table', id=pkg.id, resource_id=res.id) %}
       <form method="post" action="{{ delete_action }}" class="mb-3 d-inline-block">
         {{ h.csrf_input() if 'csrf_input' in h }}
-        <a href="{{ h.url_for('xloader.delete_datastore_table', id=pkg.id, resource_id=res.id) }}"
+        <a href="{{ delete_action }}"
           class="btn btn-danger"
           type="submit"
           data-module="confirm-action"
