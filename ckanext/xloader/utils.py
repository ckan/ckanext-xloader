# encoding: utf-8

import json
import datetime

from six import text_type as str, binary_type

from ckan import model
from ckan.lib import search
from collections import defaultdict
from decimal import Decimal

import ckan.plugins as p
from ckan.plugins.toolkit import config

<<<<<<< HEAD
from .job_exceptions import JobError

=======
>>>>>>> 959dfd2e
# resource.formats accepted by ckanext-xloader. Must be lowercase here.
DEFAULT_FORMATS = [
    "csv",
    "application/csv",
    "xls",
    "xlsx",
    "tsv",
    "application/vnd.ms-excel",
    "application/vnd.openxmlformats-officedocument.spreadsheetml.sheet",
    "ods",
    "application/vnd.oasis.opendocument.spreadsheet",
]


class XLoaderFormats(object):
    formats = None

    @classmethod
    def is_it_an_xloader_format(cls, format_):
        if cls.formats is None:
            cls._formats = config.get("ckanext.xloader.formats")
            if cls._formats is not None:
<<<<<<< HEAD
=======
                # use config value. preserves empty list as well.
>>>>>>> 959dfd2e
                cls._formats = cls._formats.lower().split()
            else:
                cls._formats = DEFAULT_FORMATS
        if not format_:
            return False
        return format_.lower() in cls._formats


def resource_data(id, resource_id, rows=None):

    if p.toolkit.request.method == "POST":
        try:
            p.toolkit.get_action("xloader_submit")(
                None,
                {
                    "resource_id": resource_id,
                    "ignore_hash": True,  # user clicked the reload button
                },
            )
        except p.toolkit.ValidationError:
            pass

        return p.toolkit.redirect_to(
            "xloader.resource_data", id=id, resource_id=resource_id
        )

    try:
        pkg_dict = p.toolkit.get_action("package_show")(None, {"id": id})
        resource = p.toolkit.get_action("resource_show")(None, {"id": resource_id})
    except (p.toolkit.ObjectNotFound, p.toolkit.NotAuthorized):
        return p.toolkit.abort(404, p.toolkit._("Resource not found"))

    try:
        xloader_status = p.toolkit.get_action("xloader_status")(
            None, {"resource_id": resource_id}
        )
    except p.toolkit.ObjectNotFound:
        xloader_status = {}
    except p.toolkit.NotAuthorized:
        return p.toolkit.abort(403, p.toolkit._("Not authorized to see this page"))

    extra_vars = {
        "status": xloader_status,
        "resource": resource,
        "pkg_dict": pkg_dict,
    }
    if rows:
        extra_vars["rows"] = rows
    return p.toolkit.render(
        "xloader/resource_data.html",
        extra_vars=extra_vars,
    )


def get_xloader_user_apitoken():
    """ Returns the API Token for authentication.

    xloader actions require an authenticated user to perform the actions. This
    method returns the api_token set in the config file and defaults to the
    site_user.
    """
    api_token = p.toolkit.config.get('ckanext.xloader.api_token', None)
    if api_token:
        return api_token

    site_user = p.toolkit.get_action('get_site_user')({'ignore_auth': True}, {})
    return site_user["apikey"]


def set_resource_metadata(update_dict):
    '''
    Set appropriate datastore_active flag on CKAN resource.

    Called after creation or deletion of DataStore table.
    '''
    # We're modifying the resource extra directly here to avoid a
    # race condition, see issue #3245 for details and plan for a
    # better fix

    q = model.Session.query(model.Resource). \
        with_for_update(of=model.Resource). \
        filter(model.Resource.id == update_dict['resource_id'])
    resource = q.one()

    # update extras in database for record
    extras = resource.extras
    extras.update(update_dict)
    q.update({'extras': extras}, synchronize_session=False)

    model.Session.commit()

    # get package with updated resource from solr
    # find changed resource, patch it and reindex package
    psi = search.PackageSearchIndex()
    solr_query = search.PackageSearchQuery()
    q = {
        'q': 'id:"{0}"'.format(resource.package_id),
        'fl': 'data_dict',
        'wt': 'json',
        'fq': 'site_id:"%s"' % p.toolkit.config.get('ckan.site_id'),
        'rows': 1
    }
    for record in solr_query.run(q)['results']:
        solr_data_dict = json.loads(record['data_dict'])
        for resource in solr_data_dict['resources']:
            if resource['id'] == update_dict['resource_id']:
                resource.update(update_dict)
                psi.index_package(solr_data_dict)
                break


def column_count_modal(rows):
    """ Return the modal value of columns in the row_set's
    sample. This can be assumed to be the number of columns
    of the table.

    Copied from messytables.
    """
    counts = defaultdict(int)
    for row in rows:
        length = len([c for c in row if c != ''])
        if length > 1:
            counts[length] += 1
    if not len(counts):
        return 0
    return max(list(counts.items()), key=lambda k_v: k_v[1])[0]


def headers_guess(rows, tolerance=1):
    """ Guess the offset and names of the headers of the row set.
    This will attempt to locate the first row within ``tolerance``
    of the mode of the number of rows in the row set sample.

    The return value is a tuple of the offset of the header row
    and the names of the columns.

    Copied from messytables.
    """
    rows = list(rows)
    modal = column_count_modal(rows)
    for i, row in enumerate(rows):
        length = len([c for c in row if c != ''])
        if length >= modal - tolerance:
            # TODO: use type guessing to check that this row has
            # strings and does not conform to the type schema of
            # the table.
            return i, row
    return 0, []


TYPES = [int, bool, str, binary_type, datetime.datetime, float, Decimal]


def type_guess(rows, types=TYPES, strict=False):
    """ The type guesser aggregates the number of successful
    conversions of each column to each type, weights them by a
    fixed type priority and select the most probable type for
    each column based on that figure. It returns a list of
    ``CellType``. Empty cells are ignored.

    Strict means that a type will not be guessed
    if parsing fails for a single cell in the column."""
    guesses = []
    if strict:
        at_least_one_value = []
        for ri, row in enumerate(rows):
            diff = len(row) - len(guesses)
            for _ in range(diff):
                typesdict = {}
                for type in types:
                    typesdict[type] = 0
                guesses.append(typesdict)
                at_least_one_value.append(False)
            for ci, cell in enumerate(row):
                if not cell:
                    continue
                for type in list(guesses[ci].keys()):
                    if not isinstance(cell, type):
                        guesses[ci].pop(type)
                at_least_one_value[ci] = True if guesses[ci] else False
        # no need to set guessing weights before this
        # because we only accept a type if it never fails
        for i, guess in enumerate(guesses):
            for type in guess:
                guesses[i][type] = 1
        # in case there were no values at all in the column,
        # we just set the guessed type to string
        for i, v in enumerate(at_least_one_value):
            if not v:
                guesses[i] = {str: 1}
    else:
        for i, row in enumerate(rows):
            diff = len(row) - len(guesses)
            for _ in range(diff):
                guesses.append(defaultdict(int))
            for i, cell in enumerate(row):
                # add string guess so that we have at least one guess
                guesses[i][str] = guesses[i].get(str, 1)
                if not cell:
                    continue
                for type in types:
                    if isinstance(cell, type):
                        guesses[i][type] += 1
        _columns = []
    _columns = []
    for guess in guesses:
        # this first creates an array of tuples because we want the types to be
        # sorted. Even though it is not specified, python chooses the first
        # element in case of a tie
        # See: http://stackoverflow.com/a/6783101/214950
        guesses_tuples = [(t, guess[t]) for t in types if t in guess]
        if not guesses_tuples:
            raise JobError('Failed to guess types')
        _columns.append(max(guesses_tuples, key=lambda t_n: t_n[1])[0])
    return _columns


def datastore_resource_exists(resource_id):
    context = {'model': model, 'ignore_auth': True}
    try:
        response = p.toolkit.get_action('datastore_search')(context, dict(
            id=resource_id, limit=0))
    except p.toolkit.ObjectNotFound:
        return False
    return response or {'fields': []}<|MERGE_RESOLUTION|>--- conflicted
+++ resolved
@@ -13,11 +13,8 @@
 import ckan.plugins as p
 from ckan.plugins.toolkit import config
 
-<<<<<<< HEAD
 from .job_exceptions import JobError
 
-=======
->>>>>>> 959dfd2e
 # resource.formats accepted by ckanext-xloader. Must be lowercase here.
 DEFAULT_FORMATS = [
     "csv",
@@ -40,10 +37,7 @@
         if cls.formats is None:
             cls._formats = config.get("ckanext.xloader.formats")
             if cls._formats is not None:
-<<<<<<< HEAD
-=======
                 # use config value. preserves empty list as well.
->>>>>>> 959dfd2e
                 cls._formats = cls._formats.lower().split()
             else:
                 cls._formats = DEFAULT_FORMATS
