--- conflicted
+++ resolved
@@ -1,18 +1,15 @@
-<<<<<<< HEAD
 # encoding: utf-8
 
 import json
+import datetime
 
 from ckan import model
 from ckan.lib import search
-=======
-import datetime
 from collections import defaultdict
 from decimal import Decimal
 
 from six import text_type as str
 
->>>>>>> 7075f429
 import ckan.plugins as p
 
 
@@ -74,7 +71,6 @@
     return site_user["apikey"]
 
 
-<<<<<<< HEAD
 def set_resource_metadata(update_dict):
     '''
     Set appropriate datastore_active flag on CKAN resource.
@@ -120,7 +116,8 @@
                 resource.update(update_dict)
                 psi.index_package(solr_data_dict)
                 break
-=======
+
+
 def column_count_modal(rows):
     """ Return the modal value of columns in the row_set's
     sample. This can be assumed to be the number of columns
@@ -222,5 +219,4 @@
         # See: http://stackoverflow.com/a/6783101/214950
         guesses_tuples = [(t, guess[t]) for t in types if t in guess]
         _columns.append(max(guesses_tuples, key=lambda t_n: t_n[1])[0])
-    return _columns
->>>>>>> 7075f429
+    return _columns