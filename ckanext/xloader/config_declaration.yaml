--- conflicted
+++ resolved
@@ -141,15 +141,10 @@
         example: False
         description: |
             Resources are expected to have a Validation Schema, or use the default ones if not.
-<<<<<<< HEAD
 
             If this option is set to `False`, Resources that do not have
             a Validation Schema will be treated like they do not require Validation.
 
-=======
-            If this option is set to `False`, Resources that do not have
-            a Validation Schema will be treated like they do not require Validation.
->>>>>>> 27b4c038
             See https://github.com/frictionlessdata/ckanext-validation?tab=readme-ov-file#data-schema
             for more details.
       - key: ckanext.xloader.clean_datastore_tables
