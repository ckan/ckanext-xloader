version: 1
groups:
  - annotation: ckanext-xloader settings
    options:
      - key: ckanext.xloader.jobs_db.uri
        default: sqlite:////tmp/xloader_jobs.db
        description: |
            The connection string for the jobs database used by XLoader. The
            default of an sqlite file is fine for development. For production use a
            Postgresql database.
        validators: not_missing
        required: true
      - key: ckanext.xloader.api_token
        example: eyJ0eXAiOiJKV1QiLCJh.eyJqdGkiOiJ0M2VNUFlQWFg0VU.8QgV8em4RA
        description: |
            Uses a specific API token for the xloader_submit action instead of the
            apikey of the site_user. Will be mandatory when dropping support for
            CKAN 2.9.
        required: false
      - key: ckanext.xloader.formats
        example: csv application/csv xls application/vnd.ms-excel
        description: |
            The formats that are accepted. If the value of the resource.format is
            anything else then it won't be 'xloadered' to DataStore (and will therefore
            only be available to users in the form of the original download/link).
            Case insensitive. Defaults are listed in plugin.py.
        required: false
      - key: ckanext.xloader.max_content_length
        default: 1_000_000_000
        example: 100000
        description: |
            The maximum file size that XLoader will attempt to load.
        type: int
        required: false
      - key: ckanext.xloader.use_type_guessing
        default: False
        example: False
        description: |
            By default, xloader will first try to add tabular data to the DataStore
            with a direct PostgreSQL COPY. This is relatively fast, but does not
            guess column types. If this fails, xloader falls back to a method more
            like DataPusher's behaviour. This has the advantage that the column types
            are guessed. However it is more error prone and far slower.
            To always skip the direct PostgreSQL COPY and use type guessing, set
            this option to True.
        type: bool
        required: false
        legacy_key: ckanext.xloader.just_load_with_messytables
      - key: ckanext.xloader.strict_type_guessing
        default: True
        example: False
        description: |
            Use with ckanext.xloader.use_type_guessing to set strict true or false
            for type guessing. If set to False, the types will always fallback to string type.

            Strict means that a type will not be guessed if parsing fails for a single cell in the column.
        type: bool
      - key: ckanext.xloader.max_type_guessing_length
        default: 0
        example: 100000
        description: |
            The maximum file size that will be passed to Tabulator if the
            use_type_guessing flag is enabled. Larger files will use COPY even if
            the flag is set. Defaults to 1/10 of the maximum content length.
        type: int
        required: false
      - key: ckanext.xloader.parse_dates_dayfirst
        default: False
        example: False
        description: |
            Whether ambiguous dates should be parsed day first. Defaults to False.
            If set to True, dates like '01.02.2022' will be parsed as day = 01,
            month = 02.
            NB: isoformat dates like '2022-01-02' will be parsed as YYYY-MM-DD, and
            this option will not override that.
            See https://dateutil.readthedocs.io/en/stable/parser.html#dateutil.parser.parse
            for more details.
        type: bool
        required: false
      - key: ckanext.xloader.parse_dates_yearfirst
        default: False
        example: False
        description: |
            Whether ambiguous dates should be parsed year first. Defaults to False.
            If set to True, dates like '01.02.03' will be parsed as year = 2001,
            month = 02, day = 03. See https://dateutil.readthedocs.io/en/stable/parser.html#dateutil.parser.parse
            for more details.
        type: bool
        required: false
      - key: ckanext.xloader.job_timeout
        default: 3600
        example: 3600
        description: |
            The maximum time for the loading of a resource before it is aborted.
            Give an amount in seconds. Default is 60 minutes
        type: int
        required: false
      - key: ckanext.xloader.ignore_hash
        default: False
        example: False
        description: |
            Ignore the file hash when submitting to the DataStore, if set to True
            resources are always submitted (if their format matches), if set to
            False (default), resources are only submitted if their hash has changed.
        type: bool
        required: false
      - key: ckanext.xloader.max_excerpt_lines
        default: 0
        example: 100
        description: |
            When loading a file that is bigger than `max_content_length`, xloader can
            still try and load some of the file, which is useful to display a
            preview. Set this option to the desired number of lines/rows that it
            loads in this case.
            If the file-type is supported (CSV, TSV) an excerpt with the number of
            `max_excerpt_lines` lines will be submitted while the `max_content_length`
            is not exceeded.
            If set to 0 (default) files that exceed the `max_content_length` will
            not be loaded into the datastore.
        type: int
        required: false
      - key: ckanext.xloader.ssl_verify
        default: True
        example: True
        description: |
            Requests verifies SSL certificates for HTTPS requests. Setting verify to
            False should only be enabled during local development or testing. Default
            to True.
        type: bool
        required: false
<<<<<<< HEAD
=======
      - key: ckanext.xloader.validation.requires_successful_report
        default: False
        example: True
        description: |
            Resources are required to pass Validation from the ckanext-validation
            plugin to be able to get XLoadered.
        type: bool
        required: false
      - key: ckanext.xloader.validation.enforce_schema
        default: True
        example: False
        description: |
            Resources are expected to have a Validation Schema, or use the default ones if not.
            If this option is set to `False`, Resources that do not have
            a Validation Schema will be treated like they do not require Validation.
            See https://github.com/frictionlessdata/ckanext-validation?tab=readme-ov-file#data-schema
            for more details.
>>>>>>> 16eb59b9
      - key: ckanext.xloader.clean_datastore_tables
        default: False
        example: True
        description: |
          Enqueue jobs to remove Datastore tables from Resources that have a format
          that is not in ckanext.xloader.formats after a Resource is updated.
        type: bool
        required: false

<|MERGE_RESOLUTION|>--- conflicted
+++ resolved
@@ -128,8 +128,6 @@
             to True.
         type: bool
         required: false
-<<<<<<< HEAD
-=======
       - key: ckanext.xloader.validation.requires_successful_report
         default: False
         example: True
@@ -147,7 +145,6 @@
             a Validation Schema will be treated like they do not require Validation.
             See https://github.com/frictionlessdata/ckanext-validation?tab=readme-ov-file#data-schema
             for more details.
->>>>>>> 16eb59b9
       - key: ckanext.xloader.clean_datastore_tables
         default: False
         example: True
