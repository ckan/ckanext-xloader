--- conflicted
+++ resolved
@@ -411,14 +411,10 @@
     skip_rows.append({'type': 'preset', 'value': 'blank'})
 
     TYPES, TYPE_MAPPING = get_types()
-<<<<<<< HEAD
-    types = type_guess(stream.sample[1:], types=TYPES, strict=True)
-    fields = []
-=======
     strict_guessing = p.toolkit.asbool(
         config.get('ckanext.xloader.strict_type_guessing', True))
     types = type_guess(stream.sample[1:], types=TYPES, strict=strict_guessing)
->>>>>>> 3a865acd
+    fields = []
 
     # override with types user requested
     if existing_info:
