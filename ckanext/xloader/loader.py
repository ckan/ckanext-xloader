'Load a CSV into postgres'
from __future__ import absolute_import

import datetime
import itertools
from six import text_type as str, binary_type
import os
import os.path
import tempfile
from decimal import Decimal

import psycopg2
from chardet.universaldetector import UniversalDetector
from six.moves import zip
from tabulator import config as tabulator_config, EncodingError, Stream, TabulatorException
from unidecode import unidecode

import ckan.plugins as p

from .job_exceptions import FileCouldNotBeLoadedError, LoaderError
from .parser import CSV_SAMPLE_LINES, TypeConverter
from .utils import datastore_resource_exists, headers_guess, type_guess

from ckan.plugins.toolkit import config

import ckanext.datastore.backend.postgres as datastore_db

get_write_engine = datastore_db.get_write_engine
create_indexes = datastore_db.create_indexes
_drop_indexes = datastore_db._drop_indexes

MAX_COLUMN_LENGTH = 63
tabulator_config.CSV_SAMPLE_LINES = CSV_SAMPLE_LINES

SINGLE_BYTE_ENCODING = 'cp1252'


class UnknownEncodingStream(object):
    """ Provides a context manager that wraps a Tabulator stream
    and tries multiple encodings if one fails.

    This is particularly relevant in cases like Latin-1 encoding,
    which is usually ASCII and thus the sample could be sniffed as UTF-8,
    only to run into problems later in the file.
    """

    def __init__(self, filepath, file_format, decoding_result, **kwargs):
        self.filepath = filepath
        self.file_format = file_format
        self.stream_args = kwargs
        self.decoding_result = decoding_result  # {'encoding': 'EUC-JP', 'confidence': 0.99}

    def __enter__(self):
        try:

            if (self.decoding_result and self.decoding_result['confidence'] and self.decoding_result['confidence'] > 0.7):
                self.stream = Stream(self.filepath, format=self.file_format, encoding=self.decoding_result['encoding'],
                                     ** self.stream_args).__enter__()
            else:
                self.stream = Stream(self.filepath, format=self.file_format, ** self.stream_args).__enter__()

        except (EncodingError, UnicodeDecodeError):
            self.stream = Stream(self.filepath, format=self.file_format,
                                 encoding=SINGLE_BYTE_ENCODING, **self.stream_args).__enter__()
        return self.stream

    def __exit__(self, *args):
        return self.stream.__exit__(*args)


def detect_encoding(file_path):
    detector = UniversalDetector()
    with open(file_path, 'rb') as file:
        for line in file:
            detector.feed(line)
            if detector.done:
                break
    detector.close()
    return detector.result  # e.g. {'encoding': 'EUC-JP', 'confidence': 0.99}


def _fields_match(fields, existing_fields, logger):
    ''' Check whether all columns have the same names and types as previously,
    independent of ordering.
    '''
    # drop the generated '_id' field
    for index in range(len(existing_fields)):
        if existing_fields[index]['id'] == '_id':
            existing_fields.pop(index)
            break

    # fail fast if number of fields doesn't match
    field_count = len(fields)
    if field_count != len(existing_fields):
        logger.info("Fields do not match; there are now %s fields but previously %s", field_count, len(existing_fields))
        return False

    # ensure each field is present in both collections with the same type
    for index in range(field_count):
        field_id = fields[index]['id']
        for existing_index in range(field_count):
            existing_field_id = existing_fields[existing_index]['id']
            if field_id == existing_field_id:
                if fields[index]['type'] == existing_fields[existing_index]['type']:
                    break
                else:
                    logger.info("Fields do not match; new type for %s field is %s but existing type is %s",
                                field_id, fields[index]["type"], existing_fields[existing_index]['type'])
                    return False
        else:
            logger.info("Fields do not match; no existing entry found for %s", field_id)
            return False
    return True


def _clear_datastore_resource(resource_id):
    ''' Delete all records from the datastore table, without dropping the table itself.
    '''
    engine = get_write_engine()
    with engine.begin() as conn:
        conn.execute("SET LOCAL lock_timeout = '15s'")
        conn.execute('TRUNCATE TABLE "{}" RESTART IDENTITY'.format(resource_id))


def load_csv(csv_filepath, resource_id, mimetype='text/csv', logger=None):
    '''Loads a CSV into DataStore. Does not create the indexes.'''

    decoding_result = detect_encoding(csv_filepath)
    logger.info("load_csv: Decoded encoding: %s", decoding_result)
    # Determine the header row
    try:
        file_format = os.path.splitext(csv_filepath)[1].strip('.')
        with UnknownEncodingStream(csv_filepath, file_format, decoding_result) as stream:
            header_offset, headers = headers_guess(stream.sample)
    except TabulatorException:
        try:
            file_format = mimetype.lower().split('/')[-1]
            with UnknownEncodingStream(csv_filepath, file_format, decoding_result) as stream:
                header_offset, headers = headers_guess(stream.sample)
        except TabulatorException as e:
            raise LoaderError('Tabulator error: {}'.format(e))
    except Exception as e:
        raise FileCouldNotBeLoadedError(e)

    # Some headers might have been converted from strings to floats and such.
    headers = encode_headers(headers)

    # Get the list of rows to skip. The rows in the tabulator stream are
    # numbered starting with 1.
    skip_rows = list(range(1, header_offset + 1))
    skip_rows.append({'type': 'preset', 'value': 'blank'})

    # Get the delimiter used in the file
    delimiter = stream.dialect.get('delimiter')
    if delimiter is None:
        logger.warning('Could not determine delimiter from file, use default ","')
        delimiter = ','

    headers = [
        header.strip()[:MAX_COLUMN_LENGTH].strip()
        for header in headers
        if header.strip()
    ]

    # TODO worry about csv header name problems
    # e.g. duplicate names

    # encoding (and line ending?)- use chardet
    # It is easier to reencode it as UTF8 than convert the name of the encoding
    # to one that pgloader will understand.
    logger.info('Ensuring character coding is UTF8')
    f_write = tempfile.NamedTemporaryFile(suffix=file_format, delete=False)
    try:
        # datastore db connection
        engine = get_write_engine()

        # get column info from existing table
        existing = datastore_resource_exists(resource_id)
        existing_info = {}
        if existing:
            if p.toolkit.check_ckan_version(min_version='2.10'):
                ds_info = p.toolkit.get_action('datastore_info')({'ignore_auth': True}, {'id': resource_id})
                existing_fields = ds_info.get('fields', [])
            else:
                existing_fields = existing.get('fields', [])
            existing_info = dict((f['id'], f['info'])
                                 for f in existing_fields
                                 if 'info' in f)
            existing_fields_by_headers = dict((f['id'], f)
                                              for f in existing_fields)

            # Column types are either set (overridden) in the Data Dictionary page
            # or default to text type (which is robust)
            fields = [
                {'id': header_name,
                 'type': existing_info.get(header_name, {})
                    .get('type_override') or 'text',
                 }
                for header_name in headers]

            # Maintain data dictionaries from matching column names
            for f in fields:
                if f['id'] in existing_info:
                    f['info'] = existing_info[f['id']]
                    f['strip_extra_white'] = existing_info[f['id']].get('strip_extra_white') if 'strip_extra_white' in existing_info[f['id']] \
                         else existing_fields_by_headers[f['id']].get('strip_extra_white', True)

            '''
            Delete or truncate existing datastore table before proceeding,
            depending on whether any fields have changed.
            Otherwise the COPY will append to the existing table.
            And if the fields have significantly changed, it may also fail.
            '''
            if _fields_match(fields, existing_fields, logger):
                logger.info('Clearing records for "%s" from DataStore.', resource_id)
                _clear_datastore_resource(resource_id)
            else:
                logger.info('Deleting "%s" from DataStore.', resource_id)
                delete_datastore_resource(resource_id)
        else:
            fields = [
                {'id': header_name,
                 'type': 'text',
                 'strip_extra_white': True,}
                for header_name in headers]

        logger.info('Fields: %s', fields)

        save_args = {'target': f_write.name, 'format': 'csv', 'encoding': 'utf-8', 'delimiter': delimiter}
        try:
            with UnknownEncodingStream(csv_filepath, file_format, decoding_result,
                                       skip_rows=skip_rows) as stream:
                super_iter = stream.iter
                def strip_white_space_iter():
                    for row in super_iter():
                        if len(row) == len(fields):
                            for _index, _cell in enumerate(row):
                                # only strip white space if strip_extra_white is True
                                if fields[_index].get('strip_extra_white', True) and isinstance(_cell, str):
                                    row[_index] = _cell.strip()
                        yield row
                stream.iter = strip_white_space_iter
                stream.save(**save_args)
        except (EncodingError, UnicodeDecodeError):
            with Stream(csv_filepath, format=file_format, encoding=SINGLE_BYTE_ENCODING,
                        skip_rows=skip_rows) as stream:
                super_iter = stream.iter
                def strip_white_space_iter():
                    for row in super_iter():
                        if len(row) == len(fields):
                            for _index, _cell in enumerate(row):
                                # only strip white space if strip_extra_white is True
                                if fields[_index].get('strip_extra_white', True) and isinstance(_cell, str):
                                    row[_index] = _cell.strip()
                        yield row
                stream.iter = strip_white_space_iter
                stream.save(**save_args)
        csv_filepath = f_write.name

        # Create table
        from ckan import model
        context = {'model': model, 'ignore_auth': True}
        data_dict = dict(
            resource_id=resource_id,
            fields=fields,
        )
        data_dict['records'] = None  # just create an empty table
        data_dict['force'] = True  # TODO check this - I don't fully
        # understand read-only/datastore resources
        try:
            p.toolkit.get_action('datastore_create')(context, data_dict)
        except p.toolkit.ValidationError as e:
            if 'fields' in e.error_dict:
                # e.g. {'message': None, 'error_dict': {'fields': [u'"***" is not a valid field name']}, '_error_summary': None}  # noqa
                error_message = e.error_dict['fields'][0]
                raise LoaderError('Error with field definition: {}'
                                  .format(error_message))
            else:
                raise LoaderError(
                    'Validation error when creating the database table: {}'
                    .format(str(e)))
        except Exception as e:
            raise LoaderError('Could not create the database table: {}'
                              .format(e))
        connection = context['connection'] = engine.connect()

        # datstore_active is switched on by datastore_create - TODO temporarily
        # disable it until the load is complete
        _disable_fulltext_trigger(connection, resource_id)
        _drop_indexes(context, data_dict, False)

        logger.info('Copying to database...')

        # Options for loading into postgres:
        # 1. \copy - can't use as that is a psql meta-command and not accessible
        #    via psycopg2
        # 2. COPY - requires the db user to have superuser privileges. This is
        #    dangerous. It is also not available on AWS, for example.
        # 3. pgloader method? - as described in its docs:
        #    Note that while the COPY command is restricted to read either from
        #    its standard input or from a local file on the server's file system,
        #    the command line tool psql implements a \copy command that knows
        #    how to stream a file local to the client over the network and into
        #    the PostgreSQL server, using the same protocol as pgloader uses.
        # 4. COPY FROM STDIN - not quite as fast as COPY from a file, but avoids
        #    the superuser issue. <-- picked

        raw_connection = engine.raw_connection()
        try:
            cur = raw_connection.cursor()
            try:
                with open(csv_filepath, 'rb') as f:
                    # can't use :param for table name because params are only
                    # for filter values that are single quoted.
                    try:
                        cur.copy_expert(
                            "COPY \"{resource_id}\" ({column_names}) "
                            "FROM STDIN "
                            "WITH (DELIMITER '{delimiter}', FORMAT csv, HEADER 1, "
                            "      ENCODING '{encoding}');"
                            .format(
                                resource_id=resource_id,
                                column_names=', '.join(['"{}"'.format(h)
                                                        for h in headers]),
                                delimiter=delimiter,
                                encoding='UTF8',
                            ),
                            f)
                    except psycopg2.DataError as e:
                        # e is a str but with foreign chars e.g.
                        # 'extra data: "paul,pa\xc3\xbcl"\n'
                        # but logging and exceptions need a normal (7 bit) str
                        error_str = str(e)
                        logger.warning(error_str)
                        raise LoaderError('Error during the load into PostgreSQL:'
                                          ' {}'.format(error_str))

            finally:
                cur.close()
        finally:
            raw_connection.commit()
    finally:
        os.remove(csv_filepath)  # i.e. the tempfile

    logger.info('...copying done')

    logger.info('Creating search index...')
    _populate_fulltext(connection, resource_id, fields=fields)
    logger.info('...search index created')

    return fields


def create_column_indexes(fields, resource_id, logger):
    logger.info('Creating column indexes (a speed optimization for queries)...')
    from ckan import model
    context = {'model': model, 'ignore_auth': True}
    data_dict = dict(
        resource_id=resource_id,
        fields=fields,
    )
    engine = get_write_engine()
    connection = context['connection'] = engine.connect()

    create_indexes(context, data_dict)
    _enable_fulltext_trigger(connection, resource_id)

    logger.info('...column indexes created.')


def _save_type_overrides(headers_dicts):
    # copy 'type' to 'type_override' if it's not the default type (text)
    # and there isn't already an override in place
    for h in headers_dicts:
        if h['type'] != 'text':
            if 'info' in h:
                if 'type_override' not in h['info']:
                    h['info']['type_override'] = h['type']
            else:
                h['info'] = {'type_override': h['type']}


def load_table(table_filepath, resource_id, mimetype='text/csv', logger=None):
    '''Loads an Excel file (or other tabular data recognized by tabulator)
    into Datastore and creates indexes.

    Largely copied from datapusher - see below. Is slower than load_csv.
    '''

    # Determine the header row
    logger.info('Determining column names and types')
    decoding_result = detect_encoding(table_filepath)
    logger.info("load_table: Decoded encoding: %s", decoding_result)
    try:
        file_format = os.path.splitext(table_filepath)[1].strip('.')
        with UnknownEncodingStream(table_filepath, file_format, decoding_result,
                                   skip_rows=[{'type': 'preset', 'value': 'blank'}],
                                   post_parse=[TypeConverter().convert_types]) as stream:
            header_offset, headers = headers_guess(stream.sample)
    except TabulatorException:
        try:
            file_format = mimetype.lower().split('/')[-1]
            with UnknownEncodingStream(table_filepath, file_format, decoding_result,
                                       skip_rows=[{'type': 'preset', 'value': 'blank'}],
                                       post_parse=[TypeConverter().convert_types]) as stream:
                header_offset, headers = headers_guess(stream.sample)
        except TabulatorException as e:
            raise LoaderError('Tabulator error: {}'.format(e))
    except Exception as e:
        raise FileCouldNotBeLoadedError(e)

    existing = datastore_resource_exists(resource_id)
    existing_info = None
    if existing:
        ds_info = p.toolkit.get_action('datastore_info')({'ignore_auth': True}, {'id': resource_id})
        existing_fields = ds_info.get('fields', [])
        existing_info = dict(
            (f['id'], f['info'])
            for f in existing_fields if 'info' in f)
        existing_fields_by_headers = dict((f['id'], f)
                                          for f in existing_fields)

    # Some headers might have been converted from strings to floats and such.
    headers = encode_headers(headers)

    # Get the list of rows to skip. The rows in the tabulator stream are
    # numbered starting with 1. We also want to skip the header row.
    skip_rows = list(range(1, header_offset + 2))
    skip_rows.append({'type': 'preset', 'value': 'blank'})

    TYPES, TYPE_MAPPING = get_types()
    strict_guessing = p.toolkit.asbool(
        config.get('ckanext.xloader.strict_type_guessing', True))
    types = type_guess(stream.sample[1:], types=TYPES, strict=strict_guessing)
    fields = []

    # override with types user requested
    if existing_info:
        types = [
            {
                'text': str,
                'numeric': Decimal,
                'timestamp': datetime.datetime,
            }.get(existing_info.get(h, {}).get('type_override'), t)
            for t, h in zip(types, headers)]
        for h in headers:
            fields.append(existing_fields_by_headers.get(h, {}))
    else:
        # default strip_extra_white
        for h in headers:
            fields.append({'strip_extra_white': True})

<<<<<<< HEAD
    headers = [header.strip()[:MAX_COLUMN_LENGTH] for header in headers if header.strip()]
    type_converter = TypeConverter(types=types, fields=fields)
=======
    # Strip leading and trailing whitespace, then truncate to maximum length,
    # then strip again in case the truncation exposed a space.
    headers = [
        header.strip()[:MAX_COLUMN_LENGTH].strip()
        for header in headers
        if header and header.strip()
    ]
    header_count = len(headers)
    type_converter = TypeConverter(types=types)
>>>>>>> 27b4c038

    with UnknownEncodingStream(table_filepath, file_format, decoding_result,
                               skip_rows=skip_rows,
                               post_parse=[type_converter.convert_types]) as stream:
        def row_iterator():
            for row in stream:
                data_row = {}
                for index, cell in enumerate(row):
                    # Handle files that have extra blank cells in heading and body
                    # eg from Microsoft Excel adding lots of empty cells on export.
                    # Blank header cells won't generate a column,
                    # so row length won't match column count.
                    if index >= header_count:
                        # error if there's actual data out of bounds, otherwise ignore
                        if cell:
                            raise LoaderError("Found data in column %s but resource only has %s header(s)",
                                              index + 1, header_count)
                        else:
                            continue
                    data_row[headers[index]] = cell
                yield data_row
        result = row_iterator()

        headers_dicts = [dict(id=field[0], type=TYPE_MAPPING[str(field[1])])
                         for field in zip(headers, types)]

        # Maintain data dictionaries from matching column names
        if existing_info:
            for h in headers_dicts:
                if h['id'] in existing_info:
                    h['info'] = existing_info[h['id']]
                    h['strip_extra_white'] = existing_info[h['id']].get('strip_extra_white') if 'strip_extra_white' in existing_info[h['id']] \
                        else existing_fields_by_headers[h['id']].get('strip_extra_white', True)
                    # create columns with types user requested
                    type_override = existing_info[h['id']].get('type_override')
                    if type_override in list(_TYPE_MAPPING.values()):
                        h['type'] = type_override
        else:
            # default strip_extra_white
            for h in headers_dicts:
                h['strip_extra_white'] = True

        # preserve any types that we have sniffed unless told otherwise
        _save_type_overrides(headers_dicts)

        logger.info('Determined headers and types: %s', headers_dicts)

        '''
        Delete or truncate existing datastore table before proceeding,
        depending on whether any fields have changed.
        Otherwise 'datastore_create' will append to the existing datastore.
        And if the fields have significantly changed, it may also fail.
        '''
        if existing:
            if _fields_match(headers_dicts, existing_fields, logger):
                logger.info('Clearing records for "%s" from DataStore.', resource_id)
                _clear_datastore_resource(resource_id)
            else:
                logger.info('Deleting "%s" from datastore.', resource_id)
                delete_datastore_resource(resource_id)

        logger.info('Copying to database...')
        count = 0
        # Some types cannot be stored as empty strings and must be converted to None,
        # https://github.com/ckan/ckanext-xloader/issues/182
        non_empty_types = ['timestamp', 'numeric']
        for i, records in enumerate(chunky(result, 250)):
            count += len(records)
            logger.info('Saving chunk %s', i)
            for row in records:
                for column_index, column_name in enumerate(row):
                    if headers_dicts[column_index]['type'] in non_empty_types and row[column_name] == '':
                        row[column_name] = None
            send_resource_to_datastore(resource_id, headers_dicts, records)
        logger.info('...copying done')

    if count:
        logger.info('Successfully pushed %s entries to "%s".', count, resource_id)
    else:
        # no datastore table is created
        raise LoaderError('No entries found - nothing to load')


_TYPE_MAPPING = {
    "<type 'str'>": 'text',
    "<type 'unicode'>": 'text',
    "<type 'bytes'>": 'text',
    "<type 'bool'>": 'text',
    "<type 'int'>": 'numeric',
    "<type 'float'>": 'numeric',
    "<class 'decimal.Decimal'>": 'numeric',
    "<type 'datetime.datetime'>": 'timestamp',
    "<class 'str'>": 'text',
    "<class 'unicode'>": 'text',
    "<class 'bytes'>": 'text',
    "<class 'bool'>": 'text',
    "<class 'int'>": 'numeric',
    "<class 'float'>": 'numeric',
    "<class 'datetime.datetime'>": 'timestamp',
}


def get_types():
    _TYPES = [int, bool, str, binary_type, datetime.datetime, float, Decimal]
    TYPE_MAPPING = config.get('TYPE_MAPPING', _TYPE_MAPPING)
    return _TYPES, TYPE_MAPPING


def encode_headers(headers):
    encoded_headers = []
    for header in headers:
        try:
            encoded_headers.append(unidecode(header))
        except AttributeError:
            encoded_headers.append(unidecode(str(header)))

    return encoded_headers


def chunky(iterable, n):
    """
    Generates chunks of data that can be loaded into ckan

    :param n: Size of each chunks
    :type n: int
    """
    it = iter(iterable)
    item = list(itertools.islice(it, n))
    while item:
        yield item
        item = list(itertools.islice(it, n))


def send_resource_to_datastore(resource_id, headers, records):
    """
    Stores records in CKAN datastore
    """
    request = {'resource_id': resource_id,
               'fields': headers,
               'force': True,
               'records': records}

    from ckan import model
    context = {'model': model, 'ignore_auth': True}
    try:
        p.toolkit.get_action('datastore_create')(context, request)
    except p.toolkit.ValidationError as e:
        raise LoaderError('Validation error writing rows to db: {}'
                          .format(str(e)))


def delete_datastore_resource(resource_id):
    from ckan import model
    context = {'model': model, 'user': '', 'ignore_auth': True}
    try:
        p.toolkit.get_action('datastore_delete')(context, dict(
            id=resource_id, force=True))
    except p.toolkit.ObjectNotFound:
        # this is ok
        return
    return


def fulltext_function_exists(connection):
    '''Check to see if the fulltext function is set-up in postgres.
    This is done during install of CKAN if it is new enough to have:
    https://github.com/ckan/ckan/pull/3786
    or otherwise it is checked on startup of this plugin.
    '''
    res = connection.execute('''
        select * from pg_proc where proname = 'populate_full_text_trigger';
        ''')
    return bool(res.rowcount)


def fulltext_trigger_exists(connection, resource_id):
    '''Check to see if the fulltext trigger is set-up on this resource's table.
    This will only be the case if your CKAN is new enough to have:
    https://github.com/ckan/ckan/pull/3786
    '''
    res = connection.execute('''
        SELECT pg_trigger.tgname FROM pg_class
        JOIN pg_trigger ON pg_class.oid=pg_trigger.tgrelid
        WHERE pg_class.relname={table}
        AND pg_trigger.tgname='zfulltext';
        '''.format(
        table=literal_string(resource_id)))
    return bool(res.rowcount)


def _disable_fulltext_trigger(connection, resource_id):
    connection.execute('ALTER TABLE {table} DISABLE TRIGGER zfulltext;'
                       .format(table=identifier(resource_id)))


def _enable_fulltext_trigger(connection, resource_id):
    connection.execute('ALTER TABLE {table} ENABLE TRIGGER zfulltext;'
                       .format(table=identifier(resource_id)))


def _populate_fulltext(connection, resource_id, fields):
    '''Populates the _full_text column. i.e. the same as datastore_run_triggers
    but it runs in 1/9 of the time.

    The downside is that it reimplements the code that calculates the text to
    index, breaking DRY. And its annoying to pass in the column names.

    fields: list of dicts giving the each column's 'id' (name) and 'type'
            (text/numeric/timestamp)
    '''
    sql = \
        u'''
        UPDATE {table}
        SET _full_text = to_tsvector({cols});
        '''.format(
            # coalesce copes with blank cells
            table=identifier(resource_id),
            cols=" || ' ' || ".join(
                'coalesce({}, \'\')'.format(
                    identifier(field['id'])
                    + ('::text' if field['type'] != 'text' else '')
                )
                for field in fields
                if not field['id'].startswith('_')
            )
        )
    connection.execute(sql)


def calculate_record_count(resource_id, logger):
    '''
    Calculate an estimate of the record/row count and store it in
    Postgresql's pg_stat_user_tables. This number will be used when
    specifying `total_estimation_threshold`
    '''
    logger.info('Calculating record count (running ANALYZE on the table)')
    engine = get_write_engine()
    conn = engine.connect()
    conn.execute("ANALYZE \"{resource_id}\";"
                 .format(resource_id=resource_id))


def identifier(s):
    # "%" needs to be escaped, otherwise connection.execute thinks it is for
    # substituting a bind parameter
    return u'"' + s.replace(u'"', u'""').replace(u'\0', '').replace('%', '%%')\
        + u'"'


def literal_string(s):
    return u"'" + s.replace(u"'", u"''").replace(u'\0', '') + u"'"<|MERGE_RESOLUTION|>--- conflicted
+++ resolved
@@ -450,10 +450,6 @@
         for h in headers:
             fields.append({'strip_extra_white': True})
 
-<<<<<<< HEAD
-    headers = [header.strip()[:MAX_COLUMN_LENGTH] for header in headers if header.strip()]
-    type_converter = TypeConverter(types=types, fields=fields)
-=======
     # Strip leading and trailing whitespace, then truncate to maximum length,
     # then strip again in case the truncation exposed a space.
     headers = [
@@ -462,8 +458,7 @@
         if header and header.strip()
     ]
     header_count = len(headers)
-    type_converter = TypeConverter(types=types)
->>>>>>> 27b4c038
+    type_converter = TypeConverter(types=types, fields=fields)
 
     with UnknownEncodingStream(table_filepath, file_format, decoding_result,
                                skip_rows=skip_rows,
