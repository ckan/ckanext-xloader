--- conflicted
+++ resolved
@@ -143,7 +143,6 @@
         conn.execute(sa.text('TRUNCATE TABLE "{}" RESTART IDENTITY'.format(resource_id)))
 
 
-<<<<<<< HEAD
 def copy_file(csv_filepath, engine, logger, resource_id, headers, delimiter):
     # Options for loading into postgres:
     # 1. \copy - can't use as that is a psql meta-command and not accessible
@@ -238,14 +237,7 @@
         infile.close()        
 
 
-def load_csv(csv_filepath, resource_id, mimetype='text/csv', logger=None):
-    '''Loads a CSV into DataStore. Does not create the indexes.'''
-
-    decoding_result = detect_encoding(csv_filepath)
-    logger.info("load_csv: Decoded encoding: %s", decoding_result)
-=======
 def _read_metadata(table_filepath, mimetype, logger):
->>>>>>> 25824640
     # Determine the header row
     logger.info('Determining column names and types')
     decoding_result = detect_encoding(table_filepath)
@@ -438,65 +430,15 @@
     with engine.begin() as conn:
         _disable_fulltext_trigger(conn, resource_id)
 
-<<<<<<< HEAD
-        # Copy file to datastore db, split to chunks.
-        max_size = config.get('ckanext.xloader.copy_chunk_size', 1024**3)
-        split_copy_by_size(csv_filepath, engine, logger,  resource_id, headers, delimiter, int(max_size))
-    finally:
-        os.remove(csv_filepath)  # i.e. the tempfile
-=======
     with engine.begin() as conn:
         context['connection'] = conn
         _drop_indexes(context, data_dict, False)
 
     logger.info('Copying to database...')
 
-    # Options for loading into postgres:
-    # 1. \copy - can't use as that is a psql meta-command and not accessible
-    #    via psycopg2
-    # 2. COPY - requires the db user to have superuser privileges. This is
-    #    dangerous. It is also not available on AWS, for example.
-    # 3. pgloader method? - as described in its docs:
-    #    Note that while the COPY command is restricted to read either from
-    #    its standard input or from a local file on the server's file system,
-    #    the command line tool psql implements a \copy command that knows
-    #    how to stream a file local to the client over the network and into
-    #    the PostgreSQL server, using the same protocol as pgloader uses.
-    # 4. COPY FROM STDIN - not quite as fast as COPY from a file, but avoids
-    #    the superuser issue. <-- picked
-
-    with engine.begin() as conn:
-        cur = conn.connection.cursor()
-        try:
-            with open(csv_filepath, 'rb') as f:
-                # can't use :param for table name because params are only
-                # for filter values that are single quoted.
-                try:
-                    cur.copy_expert(
-                        "COPY \"{resource_id}\" ({column_names}) "
-                        "FROM STDIN "
-                        "WITH (DELIMITER '{delimiter}', FORMAT csv, HEADER 1, "
-                        "      ENCODING '{encoding}');"
-                        .format(
-                            resource_id=resource_id,
-                            column_names=', '.join(['"{}"'.format(h)
-                                                    for h in headers]),
-                            delimiter=delimiter,
-                            encoding='UTF8',
-                        ),
-                        f)
-                except psycopg2.DataError as e:
-                    # e is a str but with foreign chars e.g.
-                    # 'extra data: "paul,pa\xc3\xbcl"\n'
-                    # but logging and exceptions need a normal (7 bit) str
-                    error_str = str(e)
-                    logger.warning(error_str)
-                    raise LoaderError('Error during the load into PostgreSQL:'
-                                      ' {}'.format(error_str))
-
-        finally:
-            cur.close()
->>>>>>> 25824640
+    # Copy file to datastore db, split to chunks.
+    max_size = config.get('ckanext.xloader.copy_chunk_size', 1024**3)
+    split_copy_by_size(csv_filepath, engine, logger,  resource_id, headers, delimiter, int(max_size))
 
     logger.info('...copying done')
 
