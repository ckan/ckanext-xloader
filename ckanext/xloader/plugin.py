--- conflicted
+++ resolved
@@ -99,7 +99,6 @@
                 )
 
     # IDomainObjectModification
-<<<<<<< HEAD
 
     def notify(self, entity, operation):
         # type: (ckan.model.Package|ckan.model.Resource, DomainObjectOperation) -> None
@@ -109,24 +108,10 @@
         We want to check if values have changed, namely the url and the format.
         See: ckan/model/modification.py.DomainObjectModificationExtension
         """
-        if operation != DomainObjectOperation.changed or not isinstance(entity, Resource):
-            return
-
-=======
-
-    def notify(self, entity, operation):
-        # type: (ckan.model.Package|ckan.model.Resource, DomainObjectOperation) -> None
-        """
-        Runs before_commit to database for Packages and Resources.
-        We only want to check for changed Resources for this.
-        We want to check if values have changed, namely the url.
-        See: ckan/model/modification.py.DomainObjectModificationExtension
-        """
         if operation != DomainObjectOperation.changed \
-        or not isinstance(entity, Resource) \
-        or not getattr(entity, 'url_changed', False):
-            return
->>>>>>> 925fe538
+        or not isinstance(entity, Resource):
+            return
+
         context = {
             "ignore_auth": True,
         }
@@ -139,6 +124,10 @@
 
         if _should_remove_unsupported_resource_from_datastore(resource_dict):
             toolkit.enqueue_job(fn=_remove_unsupported_resource_from_datastore, args=[entity.id])
+            
+        if not getattr(entity, 'url_changed', False):
+            # do not submit to xloader if the url has not changed.
+            return
 
         self._submit_to_xloader(resource_dict)
 
