# encoding: utf-8

import logging

from ckan import plugins
from ckan.plugins import toolkit

from ckan.model.domain_object import DomainObjectOperation
from ckan.model.resource import Resource

from . import action, auth, helpers as xloader_helpers, utils
from ckanext.xloader.utils import XLoaderFormats

try:
    from ckanext.validation.interfaces import IPipeValidation
    HAS_IPIPE_VALIDATION = True
except ImportError:
    HAS_IPIPE_VALIDATION = False

try:
    config_declarations = toolkit.blanket.config_declarations
except AttributeError:
    # CKAN 2.9 does not have config_declarations.
    # Remove when dropping support.
    def config_declarations(cls):
        return cls

if toolkit.check_ckan_version(min_version='2.11'):
    from ckanext.datastore.interfaces import IDataDictionaryForm
    has_idata_dictionary_form = True
else:
    has_idata_dictionary_form = False

log = logging.getLogger(__name__)


@config_declarations
class xloaderPlugin(plugins.SingletonPlugin):
    plugins.implements(plugins.IConfigurer)
    plugins.implements(plugins.IConfigurable)
    plugins.implements(plugins.IDomainObjectModification)
    plugins.implements(plugins.IActions)
    plugins.implements(plugins.IAuthFunctions)
    plugins.implements(plugins.ITemplateHelpers)
    plugins.implements(plugins.IResourceController, inherit=True)
    plugins.implements(plugins.IClick)
    plugins.implements(plugins.IBlueprint)
<<<<<<< HEAD
    if has_idata_dictionary_form:
        plugins.implements(IDataDictionaryForm, inherit=True)
=======
    if HAS_IPIPE_VALIDATION:
        plugins.implements(IPipeValidation)
>>>>>>> 27b4c038

    # IClick
    def get_commands(self):
        from ckanext.xloader.cli import get_commands

        return get_commands()

    # IBlueprint
    def get_blueprint(self):
        from ckanext.xloader.views import get_blueprints

        return get_blueprints()

    # IConfigurer

    def update_config(self, config):
        toolkit.add_template_directory(config, 'templates')
        toolkit.add_resource(u'webassets', 'ckanext-xloader')

    # IConfigurable

    def configure(self, config_):
        if config_.get("ckanext.xloader.ignore_hash") in ["True", "TRUE", "1", True, 1]:
            self.ignore_hash = True
        else:
            self.ignore_hash = False

        for config_option in ("ckan.site_url",):
            if not config_.get(config_option):
                raise Exception(
                    "Config option `{0}` must be set to use ckanext-xloader.".format(
                        config_option
                    )
                )

    # IPipeValidation

    def receive_validation_report(self, validation_report):
        if utils.requires_successful_validation_report():
            res_dict = toolkit.get_action('resource_show')({'ignore_auth': True},
                                                           {'id': validation_report.get('resource_id')})
            if (toolkit.asbool(toolkit.config.get('ckanext.xloader.validation.enforce_schema', True))
                or res_dict.get('schema', None)) and validation_report.get('status') != 'success':
                    # A schema is present, or required to be present
                    return
            # if validation is running in async mode, it is running from the redis workers.
            # thus we need to do sync=True to have Xloader put the job at the front of the queue.
            sync = toolkit.asbool(toolkit.config.get(u'ckanext.validation.run_on_update_async', True))
            self._submit_to_xloader(res_dict, sync=sync)

    # IDomainObjectModification

    def notify(self, entity, operation):
        # type: (Package|Resource, DomainObjectOperation) -> None
        """
        Runs before_commit to database for Packages and Resources.
        We only want to check for changed Resources for this.
        We want to check if values have changed, namely the url and the format.
        See: ckan/model/modification.py.DomainObjectModificationExtension
        """
        if operation != DomainObjectOperation.changed \
                or not isinstance(entity, Resource):
            return

        context = {
            "ignore_auth": True,
        }
        resource_dict = toolkit.get_action("resource_show")(
            context,
            {
                "id": entity.id,
            },
        )

        if _should_remove_unsupported_resource_from_datastore(resource_dict):
            toolkit.enqueue_job(fn=_remove_unsupported_resource_from_datastore, args=[entity.id])

        if utils.requires_successful_validation_report():
            # If the resource requires validation, stop here if validation
            # has not been performed or did not succeed. The Validation
            # extension will call resource_patch and this method should
            # be called again. However, url_changed will not be in the entity
            # once Validation does the patch.
            log.debug("Deferring xloading resource %s because the "
                      "resource did not pass validation yet.", resource_dict.get('id'))
            return
        elif not getattr(entity, 'url_changed', False):
            # do not submit to xloader if the url has not changed.
            return

        self._submit_to_xloader(resource_dict)

    # IResourceController

    def after_resource_create(self, context, resource_dict):
        if utils.requires_successful_validation_report():
            log.debug("Deferring xloading resource %s because the "
                      "resource did not pass validation yet.", resource_dict.get('id'))
            return

        self._submit_to_xloader(resource_dict)

    def before_resource_show(self, resource_dict):
        resource_dict[
            "datastore_contains_all_records_of_source_file"
        ] = toolkit.asbool(
            resource_dict.get("datastore_contains_all_records_of_source_file")
        )

    def after_resource_update(self, context, resource_dict):
        """ Check whether the datastore is out of sync with the
        'datastore_active' flag. This can occur due to race conditions
        like https://github.com/ckan/ckan/issues/4663
        """
        datastore_active = resource_dict.get('datastore_active', False)
        try:
            context = {'ignore_auth': True}
            if toolkit.get_action('datastore_info')(
                    context=context, data_dict={'id': resource_dict['id']}):
                datastore_exists = True
            else:
                datastore_exists = False
        except toolkit.ObjectNotFound:
            datastore_exists = False

        if datastore_active != datastore_exists:
            # flag is out of sync with datastore; update it
            utils.set_resource_metadata(
                {'resource_id': resource_dict['id'],
                 'datastore_active': datastore_exists})

    if not toolkit.check_ckan_version("2.10"):

        def after_create(self, context, resource_dict):
            self.after_resource_create(context, resource_dict)

        def before_show(self, resource_dict):
            self.before_resource_show(resource_dict)

        def after_update(self, context, resource_dict):
            self.after_resource_update(context, resource_dict)

    def _submit_to_xloader(self, resource_dict):
        context = {"ignore_auth": True, "defer_commit": True}
        resource_format = resource_dict.get("format")
        if not XLoaderFormats.is_it_an_xloader_format(resource_format):
            log.debug(
                f"Skipping xloading resource {resource_dict['id']} because "
                f'format "{resource_format}" is not configured to be '
                "xloadered"
            )
            return
        if resource_dict["url_type"] in ("datapusher", "xloader"):
            log.debug(
                "Skipping xloading resource {id} because "
                'url_type "{url_type}" means resource.url '
                "points to the datastore already, so loading "
                "would be circular.".format(**resource_dict)
            )
            return

        try:
            log.debug(
                "Submitting resource %s to be xloadered", resource_dict["id"]
            )
            toolkit.get_action("xloader_submit")(
                context,
                {
                    "resource_id": resource_dict["id"],
                    "ignore_hash": self.ignore_hash,
                },
            )
        except toolkit.ValidationError as e:
            # If xloader is offline, we want to catch error instead
            # of raising otherwise resource save will fail with 500
            log.critical(e)
            pass

    # IActions

    def get_actions(self):
        return {
            "xloader_submit": action.xloader_submit,
            "xloader_hook": action.xloader_hook,
            "xloader_status": action.xloader_status,
        }

    # IAuthFunctions

    def get_auth_functions(self):
        return {
            "xloader_submit": auth.xloader_submit,
            "xloader_status": auth.xloader_status,
        }

    # ITemplateHelpers

    def get_helpers(self):
        return {
            "xloader_status": xloader_helpers.xloader_status,
            "xloader_status_description": xloader_helpers.xloader_status_description,
            "is_resource_supported_by_xloader": xloader_helpers.is_resource_supported_by_xloader,
            "xloader_badge": xloader_helpers.xloader_badge,
        }

    # IDataDictionaryForm

    def update_datastore_create_schema(self, schema):
        default = toolkit.get_validator('default')
        boolean_validator = toolkit.get_validator('boolean_validator')
        to_datastore_plugin_data = toolkit.get_validator('to_datastore_plugin_data')
        schema['fields']['strip_extra_white'] = [default(True), boolean_validator, to_datastore_plugin_data('xloader')]
        return schema

    def update_datastore_info_field(self, field, plugin_data):
        # expose all our non-secret plugin data in the field
        field.update(plugin_data.get('xloader', {}))
        # CKAN version parody
        if '_info' in plugin_data:
            field.update({'info': plugin_data['_info']})
        return field


def _should_remove_unsupported_resource_from_datastore(res_dict):
    if not toolkit.asbool(toolkit.config.get('ckanext.xloader.clean_datastore_tables', False)):
        return False
    return (not XLoaderFormats.is_it_an_xloader_format(res_dict.get('format', u''))
            and (res_dict.get('url_type') == 'upload'
                 or not res_dict.get('url_type'))
            and (toolkit.asbool(res_dict.get('datastore_active', False))
                 or toolkit.asbool(res_dict.get('extras', {}).get('datastore_active', False))))


def _remove_unsupported_resource_from_datastore(resource_id):
    """
    Callback to remove unsupported datastore tables.
    Controlled by config value: ckanext.xloader.clean_datastore_tables.
    Double check the resource format. Only supported Xloader formats should have datastore tables.
    If the resource format is not supported, we should delete the datastore tables.
    """
    context = {"ignore_auth": True}
    try:
        res = toolkit.get_action('resource_show')(context, {"id": resource_id})
    except toolkit.ObjectNotFound:
        log.error('Resource %s does not exist.', resource_id)
        return

    if _should_remove_unsupported_resource_from_datastore(res):
        log.info('Unsupported resource format "%s". Deleting datastore tables for resource %s',
                 res.get(u'format', u''), res['id'])
        try:
            toolkit.get_action('datastore_delete')(context, {
                "resource_id": res['id'],
                "force": True})
            log.info('Datastore table dropped for resource %s', res['id'])
        except toolkit.ObjectNotFound:
            log.error('Datastore table for resource %s does not exist', res['id'])<|MERGE_RESOLUTION|>--- conflicted
+++ resolved
@@ -45,13 +45,10 @@
     plugins.implements(plugins.IResourceController, inherit=True)
     plugins.implements(plugins.IClick)
     plugins.implements(plugins.IBlueprint)
-<<<<<<< HEAD
     if has_idata_dictionary_form:
         plugins.implements(IDataDictionaryForm, inherit=True)
-=======
     if HAS_IPIPE_VALIDATION:
         plugins.implements(IPipeValidation)
->>>>>>> 27b4c038
 
     # IClick
     def get_commands(self):
