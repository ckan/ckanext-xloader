from ckan import model
import ckan.plugins as plugins
import ckan.plugins.toolkit as toolkit
from ckan.common import config

from ckanext.xloader import action, auth
import ckanext.xloader.helpers as xloader_helpers
from ckanext.xloader.loader import fulltext_function_exists, get_write_engine

log = __import__('logging').getLogger(__name__)
p = plugins


# resource.formats accepted by ckanext-xloader. Must be lowercase here.
DEFAULT_FORMATS = [
    'csv', 'application/csv',
    'xls', 'xlsx', 'tsv',
    'application/vnd.ms-excel',
    'application/vnd.openxmlformats-officedocument.spreadsheetml.sheet',
    'ods', 'application/vnd.oasis.opendocument.spreadsheet',
]


class XLoaderFormats(object):
    formats = None
    @classmethod
    def is_it_an_xloader_format(cls, format_):
        if cls.formats is None:
            cls._formats = config.get('ckanext.xloader.formats')
            if cls._formats is not None:
                cls._formats = cls._formats.lower().split()
            else:
                cls._formats = DEFAULT_FORMATS
        if not format_:
            return False
        return format_.lower() in cls._formats


class xloaderPlugin(plugins.SingletonPlugin):
    plugins.implements(plugins.IConfigurer)
    plugins.implements(plugins.IConfigurable)
    plugins.implements(plugins.IResourceUrlChange)
    plugins.implements(plugins.IActions)
    plugins.implements(plugins.IAuthFunctions)
    plugins.implements(plugins.ITemplateHelpers)
    plugins.implements(plugins.IResourceController, inherit=True)

    if toolkit.check_ckan_version('2.9'):
        plugins.implements(plugins.IBlueprint)
        # IBlueprint
        def get_blueprint(self):
            from ckanext.xloader.views import get_blueprints
            return get_blueprints()
    else:
        plugins.implements(plugins.IRoutes, inherit=True)
        # IRoutes
        def before_map(self, m):
            m.connect(
                'xloader.resource_data', '/dataset/{id}/resource_data/{resource_id}',
                controller='ckanext.xloader.controllers:ResourceDataController',
                action='resource_data', ckan_icon='cloud-upload')
            return m

    # IResourceController

    def before_show(self, resource_dict):
        resource_dict[
            'datastore_contains_all_records_of_source_file'] = toolkit.asbool(
            resource_dict.get('datastore_contains_all_records_of_source_file'))

    # IConfigurer

    def update_config(self, config):
        templates_base = config.get('ckan.base_templates_folder',
                                    'templates-bs2')  # for ckan < 2.8
        p.toolkit.add_template_directory(config, templates_base)

    # IConfigurable

    def configure(self, config_):
        if config_.get('ckanext.xloader.ignore_hash') in ['True', 'TRUE', '1', True, 1]:
            self.ignore_hash = True
        else:
            self.ignore_hash = False

        for config_option in ('ckan.site_url',):
            if not config_.get(config_option):
                raise Exception(
                    'Config option `{0}` must be set to use ckanext-xloader.'
                    .format(config_option))

        if p.toolkit.check_ckan_version(max_version='2.7.99'):
            # populate_full_text_trigger() needs to be defined, and this was
            # introduced in CKAN 2.8 when you installed datastore e.g.:
            #     paster datastore set-permissions
            # However before CKAN 2.8 we need to check the user has defined
            # this function manually.
            connection = get_write_engine().connect()
            if not fulltext_function_exists(connection):
                raise Exception('populate_full_text_trigger is not defined. '
                                'See ckanext-xloader\'s README.rst for more '
                                'details.')

    # IResourceUrlChange

<<<<<<< HEAD
    def notify(self, resource):
        context = {
            u'model': model,
            u'ignore_auth': True,
        }
        resource_dict = toolkit.get_action(u'resource_show')(
            context, {
            u'id': resource.id,
            }
        )
        self._submit_to_xloader(resource_dict)

    # IResourceController

    def after_create(self, context, resource_dict):

        self._submit_to_xloader(resource_dict)

    def _submit_to_xloader(self, resource_dict):

        context = {'model': model, 'ignore_auth': True,
                   'defer_commit': True}
        if not XLoaderFormats.is_it_an_xloader_format(resource_dict['format']):
            log.debug('Skipping xloading resource {id} because '
                      'format "{format}" is not configured to be '
                      'xloadered'
                      .format(
                          id=resource_dict['id'],
                          format=resource_dict['format']))
            return
        if resource_dict['url_type'] in ('datapusher', 'xloader'):
            log.debug('Skipping xloading resource {id} because '
                      'url_type "{url_type}" means resource.url '
                      'points to the datastore already, so loading '
                      'would be circular.'.format(
                          id=resource_dict['id'],
                          url_type=resource_dict['url_type']))
            return

        try:
            log.debug('Submitting resource {0} to be xloadered'
                      .format(resource_dict['id']))
            p.toolkit.get_action('xloader_submit')(context, {
                'resource_id': resource_dict['id'],
                'ignore_hash': self.ignore_hash,
            })
        except p.toolkit.ValidationError as e:
            # If xloader is offline, we want to catch error instead
            # of raising otherwise resource save will fail with 500
            log.critical(e)
            pass
=======
    def notify(self, entity, operation=None):
        if isinstance(entity, model.Resource):
            if (operation == model.domain_object.DomainObjectOperation.new or
                    not operation):
                # if operation is None, resource URL has been changed, as
                # the notify function in IResourceUrlChange only takes
                # 1 parameter
                context = {'model': model, 'ignore_auth': True,
                           'defer_commit': True}
                if not XLoaderFormats.is_it_an_xloader_format(entity.format):
                    log.debug('Skipping xloading resource {r.id} because '
                              'format "{r.format}" is not configured to be '
                              'xloadered'
                              .format(r=entity))
                    return
                if entity.url_type in ('datapusher', 'xloader'):
                    log.debug('Skipping xloading resource {r.id} because '
                              'url_type "{r.url_type}" means resource.url '
                              'points to the datastore already, so loading '
                              'would be circular.'.format(r=entity))
                    return

                try:
                    task = p.toolkit.get_action('task_status_show')(
                        context, {
                            'entity_id': entity.id,
                            'task_type': 'xloader',
                            'key': 'xloader'}
                    )
                #     if task.get('state') == 'pending':
                #         # There already is a pending DataPusher submission,
                #         # skip this one ...
                #         log.debug(
                #             'Skipping DataPusher submission for '
                #             'resource {0}'.format(entity.id))
                #         return
                except p.toolkit.ObjectNotFound:
                    pass

                try:
                    log.debug('Submitting resource {0} to be xloadered'
                              .format(entity.id))
                    p.toolkit.get_action('xloader_submit')(context, {
                        'resource_id': entity.id,
                        'ignore_hash': self.ignore_hash,
                    })
                except p.toolkit.ValidationError as e:
                    # If xloader is offline, we want to catch error instead
                    # of raising otherwise resource save will fail with 500
                    log.critical(e)
                    pass
>>>>>>> 6a4b7b1a

    # IActions

    def get_actions(self):
        return {
            'xloader_submit': action.xloader_submit,
            'xloader_hook': action.xloader_hook,
            'xloader_status': action.xloader_status,
            }

    # IAuthFunctions

    def get_auth_functions(self):
        return {
            'xloader_submit': auth.xloader_submit,
            'xloader_status': auth.xloader_status,
            }

    # ITemplateHelpers

    def get_helpers(self):
        return {
            'xloader_status': xloader_helpers.xloader_status,
            'xloader_status_description':
            xloader_helpers.xloader_status_description,
        }<|MERGE_RESOLUTION|>--- conflicted
+++ resolved
@@ -68,6 +68,42 @@
             'datastore_contains_all_records_of_source_file'] = toolkit.asbool(
             resource_dict.get('datastore_contains_all_records_of_source_file'))
 
+    def after_create(self, context, resource_dict):
+        self._submit_to_xloader(resource_dict)
+
+    def _submit_to_xloader(self, resource_dict):
+
+        context = {'model': model, 'ignore_auth': True,
+                   'defer_commit': True}
+        if not XLoaderFormats.is_it_an_xloader_format(resource_dict['format']):
+            log.debug('Skipping xloading resource {} because '
+                      'format "{}" is not configured to be '
+                      'xloadered',
+                      resource_dict['id'],
+                      resource_dict['format'])
+            return
+        if resource_dict['url_type'] in ('datapusher', 'xloader'):
+            log.debug('Skipping xloading resource {} because '
+                      'url_type "{}" means resource.url '
+                      'points to the datastore already, so loading '
+                      'would be circular.',
+                      resource_dict['id'],
+                      resource_dict['url_type'])
+            return
+
+        try:
+            log.debug('Submitting resource {} to be xloadered',
+                      resource_dict['id'])
+            p.toolkit.get_action('xloader_submit')(context, {
+                'resource_id': resource_dict['id'],
+                'ignore_hash': self.ignore_hash,
+            })
+        except p.toolkit.ValidationError as e:
+            # If xloader is offline, we want to catch error instead
+            # of raising otherwise resource save will fail with 500
+            log.critical(e)
+            pass
+
     # IConfigurer
 
     def update_config(self, config):
@@ -103,7 +139,6 @@
 
     # IResourceUrlChange
 
-<<<<<<< HEAD
     def notify(self, resource):
         context = {
             u'model': model,
@@ -115,99 +150,6 @@
             }
         )
         self._submit_to_xloader(resource_dict)
-
-    # IResourceController
-
-    def after_create(self, context, resource_dict):
-
-        self._submit_to_xloader(resource_dict)
-
-    def _submit_to_xloader(self, resource_dict):
-
-        context = {'model': model, 'ignore_auth': True,
-                   'defer_commit': True}
-        if not XLoaderFormats.is_it_an_xloader_format(resource_dict['format']):
-            log.debug('Skipping xloading resource {id} because '
-                      'format "{format}" is not configured to be '
-                      'xloadered'
-                      .format(
-                          id=resource_dict['id'],
-                          format=resource_dict['format']))
-            return
-        if resource_dict['url_type'] in ('datapusher', 'xloader'):
-            log.debug('Skipping xloading resource {id} because '
-                      'url_type "{url_type}" means resource.url '
-                      'points to the datastore already, so loading '
-                      'would be circular.'.format(
-                          id=resource_dict['id'],
-                          url_type=resource_dict['url_type']))
-            return
-
-        try:
-            log.debug('Submitting resource {0} to be xloadered'
-                      .format(resource_dict['id']))
-            p.toolkit.get_action('xloader_submit')(context, {
-                'resource_id': resource_dict['id'],
-                'ignore_hash': self.ignore_hash,
-            })
-        except p.toolkit.ValidationError as e:
-            # If xloader is offline, we want to catch error instead
-            # of raising otherwise resource save will fail with 500
-            log.critical(e)
-            pass
-=======
-    def notify(self, entity, operation=None):
-        if isinstance(entity, model.Resource):
-            if (operation == model.domain_object.DomainObjectOperation.new or
-                    not operation):
-                # if operation is None, resource URL has been changed, as
-                # the notify function in IResourceUrlChange only takes
-                # 1 parameter
-                context = {'model': model, 'ignore_auth': True,
-                           'defer_commit': True}
-                if not XLoaderFormats.is_it_an_xloader_format(entity.format):
-                    log.debug('Skipping xloading resource {r.id} because '
-                              'format "{r.format}" is not configured to be '
-                              'xloadered'
-                              .format(r=entity))
-                    return
-                if entity.url_type in ('datapusher', 'xloader'):
-                    log.debug('Skipping xloading resource {r.id} because '
-                              'url_type "{r.url_type}" means resource.url '
-                              'points to the datastore already, so loading '
-                              'would be circular.'.format(r=entity))
-                    return
-
-                try:
-                    task = p.toolkit.get_action('task_status_show')(
-                        context, {
-                            'entity_id': entity.id,
-                            'task_type': 'xloader',
-                            'key': 'xloader'}
-                    )
-                #     if task.get('state') == 'pending':
-                #         # There already is a pending DataPusher submission,
-                #         # skip this one ...
-                #         log.debug(
-                #             'Skipping DataPusher submission for '
-                #             'resource {0}'.format(entity.id))
-                #         return
-                except p.toolkit.ObjectNotFound:
-                    pass
-
-                try:
-                    log.debug('Submitting resource {0} to be xloadered'
-                              .format(entity.id))
-                    p.toolkit.get_action('xloader_submit')(context, {
-                        'resource_id': entity.id,
-                        'ignore_hash': self.ignore_hash,
-                    })
-                except p.toolkit.ValidationError as e:
-                    # If xloader is offline, we want to catch error instead
-                    # of raising otherwise resource save will fail with 500
-                    log.critical(e)
-                    pass
->>>>>>> 6a4b7b1a
 
     # IActions
 
