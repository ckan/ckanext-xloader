from ckan import model
import ckan.plugins as plugins
import ckan.plugins.toolkit as toolkit
from ckan.common import config

from ckanext.xloader import action, auth
import ckanext.xloader.helpers as xloader_helpers
from ckanext.xloader.loader import fulltext_function_exists, get_write_engine

log = __import__('logging').getLogger(__name__)
p = plugins


# resource.formats accepted by ckanext-xloader. Must be lowercase here.
DEFAULT_FORMATS = [
    'csv', 'application/csv',
    'xls', 'xlsx', 'tsv',
    'application/vnd.ms-excel',
    'application/vnd.openxmlformats-officedocument.spreadsheetml.sheet',
    'ods', 'application/vnd.oasis.opendocument.spreadsheet',
]


class XLoaderFormats(object):
    formats = None

    @classmethod
    def is_it_an_xloader_format(cls, format_):
        if cls.formats is None:
            cls._formats = config.get('ckanext.xloader.formats')
            if cls._formats is not None:
                cls._formats = cls._formats.lower().split()
            else:
                cls._formats = DEFAULT_FORMATS
        if not format_:
            return False
        return format_.lower() in cls._formats


class xloaderPlugin(plugins.SingletonPlugin):
    plugins.implements(plugins.IConfigurer)
    plugins.implements(plugins.IConfigurable)
    plugins.implements(plugins.IDomainObjectModification)
    plugins.implements(plugins.IResourceUrlChange)
    plugins.implements(plugins.IActions)
    plugins.implements(plugins.IAuthFunctions)
    plugins.implements(plugins.ITemplateHelpers)
    plugins.implements(plugins.IResourceController, inherit=True)

    if toolkit.check_ckan_version('2.9'):
        plugins.implements(plugins.IBlueprint)

        # IBlueprint
        def get_blueprint(self):
            from ckanext.xloader.views import get_blueprints
            return get_blueprints()
    else:
        plugins.implements(plugins.IRoutes, inherit=True)

        # IRoutes
        def before_map(self, m):
            m.connect(
                'xloader.resource_data', '/dataset/{id}/resource_data/{resource_id}',
                controller='ckanext.xloader.controllers:ResourceDataController',
                action='resource_data', ckan_icon='cloud-upload')
            return m

    # IResourceController

    def before_show(self, resource_dict):
        resource_dict[
            'datastore_contains_all_records_of_source_file'] = toolkit.asbool(
            resource_dict.get('datastore_contains_all_records_of_source_file'))

    # IConfigurer

    def update_config(self, config):
        templates_base = config.get('ckan.base_templates_folder',
                                    'templates-bs2')  # for ckan < 2.8
        p.toolkit.add_template_directory(config, templates_base)

    # IConfigurable

    def configure(self, config_):
        if config_.get('ckanext.xloader.ignore_hash') in ['True', 'TRUE', '1', True, 1]:
            self.ignore_hash = True
        else:
            self.ignore_hash = False

        for config_option in ('ckan.site_url',):
            if not config_.get(config_option):
                raise Exception(
                    'Config option `{0}` must be set to use ckanext-xloader.'
                    .format(config_option))

        if p.toolkit.check_ckan_version(max_version='2.7.99'):
            # populate_full_text_trigger() needs to be defined, and this was
            # introduced in CKAN 2.8 when you installed datastore e.g.:
            #     paster datastore set-permissions
            # However before CKAN 2.8 we need to check the user has defined
            # this function manually.
            connection = get_write_engine().connect()
            if not fulltext_function_exists(connection):
                raise Exception('populate_full_text_trigger is not defined. '
                                'See ckanext-xloader\'s README.rst for more '
                                'details.')

    # IDomainObjectModification
    # IResourceUrlChange

    def notify(self, entity, operation=None):
        if isinstance(entity, model.Resource):
<<<<<<< HEAD
            if (operation == model.domain_object.DomainObjectOperation.new
                    or not operation):
=======
            if (not operation
                    or operation == model.domain_object.DomainObjectOperation.new):
>>>>>>> c0373e32
                # if operation is None, resource URL has been changed, as
                # the notify function in IResourceUrlChange only takes
                # 1 parameter
                context = {'model': model, 'ignore_auth': True,
                           'defer_commit': True}
                if not XLoaderFormats.is_it_an_xloader_format(entity.format):
                    log.debug('Skipping xloading resource {r.id} because '
                              'format "{r.format}" is not configured to be '
                              'xloadered'
                              .format(r=entity))
                    return
                if entity.url_type in ('datapusher', 'xloader'):
                    log.debug('Skipping xloading resource {r.id} because '
                              'url_type "{r.url_type}" means resource.url '
                              'points to the datastore already, so loading '
                              'would be circular.'.format(r=entity))
                    return

<<<<<<< HEAD
                try:
                    task = p.toolkit.get_action('task_status_show')(
                        context, {
                            'entity_id': entity.id,
                            'task_type': 'xloader',
                            'key': 'xloader'}
                    )
=======
                # try:
                #     task = p.toolkit.get_action('task_status_show')(
                #         context, {
                #             'entity_id': entity.id,
                #             'task_type': 'xloader',
                #             'key': 'xloader'}
                #     )
>>>>>>> c0373e32
                #     if task.get('state') == 'pending':
                #         # There already is a pending DataPusher submission,
                #         # skip this one ...
                #         log.debug(
                #             'Skipping DataPusher submission for '
                #             'resource {0}'.format(entity.id))
                #         return
                except p.toolkit.ObjectNotFound:
                    pass

                try:
                    log.debug('Submitting resource {0} to be xloadered'
                              .format(entity.id))
                    p.toolkit.get_action('xloader_submit')(context, {
                        'resource_id': entity.id,
                        'ignore_hash': self.ignore_hash,
                    })
                except p.toolkit.ValidationError as e:
                    # If xloader is offline, we want to catch error instead
                    # of raising otherwise resource save will fail with 500
                    log.critical(e)
                    pass

    # IActions

    def get_actions(self):
        return {
            'xloader_submit': action.xloader_submit,
            'xloader_hook': action.xloader_hook,
            'xloader_status': action.xloader_status,
        }

    # IAuthFunctions

    def get_auth_functions(self):
        return {
            'xloader_submit': auth.xloader_submit,
            'xloader_status': auth.xloader_status,
        }

    # ITemplateHelpers

    def get_helpers(self):
        return {
            'xloader_status': xloader_helpers.xloader_status,
            'xloader_status_description':
            xloader_helpers.xloader_status_description,
        }<|MERGE_RESOLUTION|>--- conflicted
+++ resolved
@@ -110,13 +110,8 @@
 
     def notify(self, entity, operation=None):
         if isinstance(entity, model.Resource):
-<<<<<<< HEAD
-            if (operation == model.domain_object.DomainObjectOperation.new
-                    or not operation):
-=======
             if (not operation
                     or operation == model.domain_object.DomainObjectOperation.new):
->>>>>>> c0373e32
                 # if operation is None, resource URL has been changed, as
                 # the notify function in IResourceUrlChange only takes
                 # 1 parameter
@@ -135,15 +130,6 @@
                               'would be circular.'.format(r=entity))
                     return
 
-<<<<<<< HEAD
-                try:
-                    task = p.toolkit.get_action('task_status_show')(
-                        context, {
-                            'entity_id': entity.id,
-                            'task_type': 'xloader',
-                            'key': 'xloader'}
-                    )
-=======
                 # try:
                 #     task = p.toolkit.get_action('task_status_show')(
                 #         context, {
@@ -151,7 +137,6 @@
                 #             'task_type': 'xloader',
                 #             'key': 'xloader'}
                 #     )
->>>>>>> c0373e32
                 #     if task.get('state') == 'pending':
                 #         # There already is a pending DataPusher submission,
                 #         # skip this one ...
@@ -159,8 +144,8 @@
                 #             'Skipping DataPusher submission for '
                 #             'resource {0}'.format(entity.id))
                 #         return
-                except p.toolkit.ObjectNotFound:
-                    pass
+                # except p.toolkit.ObjectNotFound:
+                #     pass
 
                 try:
                     log.debug('Submitting resource {0} to be xloadered'
