# encoding: utf-8

import logging

from ckan import plugins
from ckan.plugins import toolkit

from ckan.model.domain_object import DomainObjectOperation
from ckan.model.resource import Resource
<<<<<<< HEAD
from ckan.model.package import Package
=======
>>>>>>> afc45b74

from . import action, auth, helpers as xloader_helpers, utils
from ckanext.xloader.utils import XLoaderFormats

try:
    config_declarations = toolkit.blanket.config_declarations
except AttributeError:
    # CKAN 2.9 does not have config_declarations.
    # Remove when dropping support.
    def config_declarations(cls):
        return cls

log = logging.getLogger(__name__)


@config_declarations
class xloaderPlugin(plugins.SingletonPlugin):
    plugins.implements(plugins.IConfigurer)
    plugins.implements(plugins.IConfigurable)
    plugins.implements(plugins.IDomainObjectModification)
    plugins.implements(plugins.IActions)
    plugins.implements(plugins.IAuthFunctions)
    plugins.implements(plugins.ITemplateHelpers)
    plugins.implements(plugins.IResourceController, inherit=True)
    plugins.implements(plugins.IClick)
    plugins.implements(plugins.IBlueprint)

    # IClick
    def get_commands(self):
        from ckanext.xloader.cli import get_commands

        return get_commands()

    # IBlueprint
    def get_blueprint(self):
        from ckanext.xloader.views import get_blueprints

        return get_blueprints()

    # IConfigurer

    def update_config(self, config):
        toolkit.add_template_directory(config, 'templates')

    # IConfigurable

    def configure(self, config_):
        if config_.get("ckanext.xloader.ignore_hash") in ["True", "TRUE", "1", True, 1]:
            self.ignore_hash = True
        else:
            self.ignore_hash = False

        for config_option in ("ckan.site_url",):
            if not config_.get(config_option):
                raise Exception(
                    "Config option `{0}` must be set to use ckanext-xloader.".format(
                        config_option
                    )
                )

    # IDomainObjectModification
<<<<<<< HEAD

    def notify(self, entity, operation):
        # type: (Package|Resource, DomainObjectOperation) -> None
        """
        Runs before_commit to database for Packages and Resources.
        We only want to check for changed Resources for this.
        We want to check if values have changed, namely the url and the format.
        See: ckan/model/modification.py.DomainObjectModificationExtension
        """
        if operation != DomainObjectOperation.changed \
                or not isinstance(entity, Resource):
            return

=======

    def notify(self, entity, operation):
        # type: (ckan.model.Package|ckan.model.Resource, DomainObjectOperation) -> None
        """
        Runs before_commit to database for Packages and Resources.
        We only want to check for changed Resources for this.
        We want to check if values have changed, namely the url.
        See: ckan/model/modification.py.DomainObjectModificationExtension
        """
        if operation != DomainObjectOperation.changed \
                or not isinstance(entity, Resource) \
                or not getattr(entity, 'url_changed', False):
            return
>>>>>>> afc45b74
        context = {
            "ignore_auth": True,
        }
        resource_dict = toolkit.get_action("resource_show")(
            context,
            {
                "id": entity.id,
            },
        )

        if _should_remove_unsupported_resource_from_datastore(resource_dict):
            toolkit.enqueue_job(fn=_remove_unsupported_resource_from_datastore, args=[entity.id])

        self._submit_to_xloader(resource_dict)

    # IResourceController

    def after_resource_create(self, context, resource_dict):
        self._submit_to_xloader(resource_dict)

    def before_resource_show(self, resource_dict):
        resource_dict[
            "datastore_contains_all_records_of_source_file"
        ] = toolkit.asbool(
            resource_dict.get("datastore_contains_all_records_of_source_file")
        )

    def after_resource_update(self, context, resource_dict):
        """ Check whether the datastore is out of sync with the
        'datastore_active' flag. This can occur due to race conditions
        like https://github.com/ckan/ckan/issues/4663
        """
        datastore_active = resource_dict.get('datastore_active', False)
        try:
            context = {'ignore_auth': True}
            if toolkit.get_action('datastore_info')(
                    context=context, data_dict={'id': resource_dict['id']}):
                datastore_exists = True
            else:
                datastore_exists = False
        except toolkit.ObjectNotFound:
            datastore_exists = False

        if datastore_active != datastore_exists:
            # flag is out of sync with datastore; update it
            utils.set_resource_metadata(
                {'resource_id': resource_dict['id'],
                 'datastore_active': datastore_exists})

    if not toolkit.check_ckan_version("2.10"):

        def after_create(self, context, resource_dict):
            self.after_resource_create(context, resource_dict)

        def before_show(self, resource_dict):
            self.before_resource_show(resource_dict)

        def after_update(self, context, resource_dict):
            self.after_resource_update(context, resource_dict)

    def _submit_to_xloader(self, resource_dict):
        context = {"ignore_auth": True, "defer_commit": True}
        if not XLoaderFormats.is_it_an_xloader_format(resource_dict["format"]):
            log.debug(
                "Skipping xloading resource {id} because "
                'format "{format}" is not configured to be '
                "xloadered".format(**resource_dict)
            )
            return
        if resource_dict["url_type"] in ("datapusher", "xloader"):
            log.debug(
                "Skipping xloading resource {id} because "
                'url_type "{url_type}" means resource.url '
                "points to the datastore already, so loading "
                "would be circular.".format(**resource_dict)
            )
            return

        try:
            log.debug(
                "Submitting resource %s to be xloadered", resource_dict["id"]
            )
            toolkit.get_action("xloader_submit")(
                context,
                {
                    "resource_id": resource_dict["id"],
                    "ignore_hash": self.ignore_hash,
                },
            )
        except toolkit.ValidationError as e:
            # If xloader is offline, we want to catch error instead
            # of raising otherwise resource save will fail with 500
            log.critical(e)
            pass

    # IActions

    def get_actions(self):
        return {
            "xloader_submit": action.xloader_submit,
            "xloader_hook": action.xloader_hook,
            "xloader_status": action.xloader_status,
        }

    # IAuthFunctions

    def get_auth_functions(self):
        return {
            "xloader_submit": auth.xloader_submit,
            "xloader_status": auth.xloader_status,
        }

    # ITemplateHelpers

    def get_helpers(self):
        return {
            "xloader_status": xloader_helpers.xloader_status,
            "xloader_status_description": xloader_helpers.xloader_status_description,
            "is_resource_supported_by_xloader": xloader_helpers.is_resource_supported_by_xloader,
        }


def _should_remove_unsupported_resource_from_datastore(res_dict):
    if not toolkit.asbool(toolkit.config.get('ckanext.xloader.clean_datastore_tables', False)):
        return False
    return (not XLoaderFormats.is_it_an_xloader_format(res_dict.get('format', u''))
            and (res_dict.get('url_type') == 'upload'
                 or not res_dict.get('url_type'))
            and (toolkit.asbool(res_dict.get('datastore_active', False))
                 or toolkit.asbool(res_dict.get('extras', {}).get('datastore_active', False))))


def _remove_unsupported_resource_from_datastore(resource_id):
    """
    Callback to remove unsupported datastore tables.
    Controlled by config value: ckanext.xloader.clean_datastore_tables.
    Double check the resource format. Only supported Xloader formats should have datastore tables.
    If the resource format is not supported, we should delete the datastore tables.
    """
    context = {"ignore_auth": True}
    try:
        res = toolkit.get_action('resource_show')(context, {"id": resource_id})
    except toolkit.ObjectNotFound:
        log.error('Resource %s does not exist.', resource_id)
        return

    if _should_remove_unsupported_resource_from_datastore(res):
        log.info('Unsupported resource format "%s". Deleting datastore tables for resource %s',
                 res.get(u'format', u''), res['id'])
        try:
            toolkit.get_action('datastore_delete')(context, {
                "resource_id": res['id'],
                "force": True})
            log.info('Datastore table dropped for resource %s', res['id'])
        except toolkit.ObjectNotFound:
            log.error('Datastore table for resource %s does not exist', res['id'])<|MERGE_RESOLUTION|>--- conflicted
+++ resolved
@@ -7,10 +7,7 @@
 
 from ckan.model.domain_object import DomainObjectOperation
 from ckan.model.resource import Resource
-<<<<<<< HEAD
 from ckan.model.package import Package
-=======
->>>>>>> afc45b74
 
 from . import action, auth, helpers as xloader_helpers, utils
 from ckanext.xloader.utils import XLoaderFormats
@@ -72,7 +69,6 @@
                 )
 
     # IDomainObjectModification
-<<<<<<< HEAD
 
     def notify(self, entity, operation):
         # type: (Package|Resource, DomainObjectOperation) -> None
@@ -86,21 +82,6 @@
                 or not isinstance(entity, Resource):
             return
 
-=======
-
-    def notify(self, entity, operation):
-        # type: (ckan.model.Package|ckan.model.Resource, DomainObjectOperation) -> None
-        """
-        Runs before_commit to database for Packages and Resources.
-        We only want to check for changed Resources for this.
-        We want to check if values have changed, namely the url.
-        See: ckan/model/modification.py.DomainObjectModificationExtension
-        """
-        if operation != DomainObjectOperation.changed \
-                or not isinstance(entity, Resource) \
-                or not getattr(entity, 'url_changed', False):
-            return
->>>>>>> afc45b74
         context = {
             "ignore_auth": True,
         }
@@ -113,6 +94,9 @@
 
         if _should_remove_unsupported_resource_from_datastore(resource_dict):
             toolkit.enqueue_job(fn=_remove_unsupported_resource_from_datastore, args=[entity.id])
+
+        if not getattr(entity, 'url_changed', False):
+            return
 
         self._submit_to_xloader(resource_dict)
 
