# encoding: utf-8

import logging

from ckan import plugins
from ckan.plugins import toolkit

from ckan.model.domain_object import DomainObjectOperation
from ckan.model.resource import Resource

from . import action, auth, helpers as xloader_helpers, utils

try:
    config_declarations = toolkit.blanket.config_declarations
except AttributeError:
    # CKAN 2.9 does not have config_declarations.
    # Remove when dropping support.
    def config_declarations(cls):
        return cls

log = logging.getLogger(__name__)


# resource.formats accepted by ckanext-xloader. Must be lowercase here.
DEFAULT_FORMATS = [
    "csv",
    "application/csv",
    "xls",
    "xlsx",
    "tsv",
    "application/vnd.ms-excel",
    "application/vnd.openxmlformats-officedocument.spreadsheetml.sheet",
    "ods",
    "application/vnd.oasis.opendocument.spreadsheet",
]


class XLoaderFormats(object):
    formats = None

    @classmethod
    def is_it_an_xloader_format(cls, format_):
        if cls.formats is None:
            cls._formats = toolkit.config.get("ckanext.xloader.formats")
            if cls._formats is not None:
                cls._formats = cls._formats.lower().split()
            else:
                cls._formats = DEFAULT_FORMATS
        if not format_:
            return False
        return format_.lower() in cls._formats


@config_declarations
class xloaderPlugin(plugins.SingletonPlugin):
    plugins.implements(plugins.IConfigurer)
    plugins.implements(plugins.IConfigurable)
    plugins.implements(plugins.IDomainObjectModification)
    plugins.implements(plugins.IActions)
    plugins.implements(plugins.IAuthFunctions)
    plugins.implements(plugins.ITemplateHelpers)
    plugins.implements(plugins.IResourceController, inherit=True)
    plugins.implements(plugins.IClick)
    plugins.implements(plugins.IBlueprint)

    # IClick
    def get_commands(self):
        from ckanext.xloader.cli import get_commands

        return get_commands()

    # IBlueprint
    def get_blueprint(self):
        from ckanext.xloader.views import get_blueprints

        return get_blueprints()

    # IConfigurer

    def update_config(self, config):
        toolkit.add_template_directory(config, 'templates')

    # IConfigurable

    def configure(self, config_):
        if config_.get("ckanext.xloader.ignore_hash") in ["True", "TRUE", "1", True, 1]:
            self.ignore_hash = True
        else:
            self.ignore_hash = False

        for config_option in ("ckan.site_url",):
            if not config_.get(config_option):
                raise Exception(
                    "Config option `{0}` must be set to use ckanext-xloader.".format(
                        config_option
                    )
                )

    # IDomainObjectModification
<<<<<<< HEAD

    def notify(self, entity, operation):
        # type: (ckan.model.Package|ckan.model.Resource, DomainObjectOperation) -> None
        """
        Runs before_commit to database for Packages and Resources.
        We only want to check for changed Resources for this.
        We want to check if values have changed, namely the url.
        See: ckan/model/modification.py.DomainObjectModificationExtension
        """
        if operation != DomainObjectOperation.changed \
        or not isinstance(entity, Resource):
            return

        # If the resource requires validation, stop here if validation
        # has not been performed or did not succeed. The Validation
        # extension will call resource_patch and this method should
        # be called again. However, url_changed will not be in the entity
        # once Validation does the patch.
        if _is_validation_plugin_loaded() and \
        toolkit.asbool(toolkit.config.get('ckanext.xloader.requires_validation')):
            if entity.__dict__.get('extras', {}).get('validation_status', None) != 'success':
                log.debug("Skipping xloading resource %s because "
                          "resource did not pass validation yet.", entity.id)
                return
        elif not getattr(entity, 'url_changed', False):
            return

=======

    def notify(self, entity, operation):
        # type: (ckan.model.Package|ckan.model.Resource, DomainObjectOperation) -> None
        """
        Runs before_commit to database for Packages and Resources.
        We only want to check for changed Resources for this.
        We want to check if values have changed, namely the url.
        See: ckan/model/modification.py.DomainObjectModificationExtension
        """
        if operation != DomainObjectOperation.changed \
        or not isinstance(entity, Resource) \
        or not getattr(entity, 'url_changed', False):
            return
>>>>>>> 925fe538
        context = {
            "ignore_auth": True,
        }
        resource_dict = toolkit.get_action("resource_show")(
            context,
            {
                "id": entity.id,
            },
        )
        self._submit_to_xloader(resource_dict)

    # IResourceController

    def after_resource_create(self, context, resource_dict):
        if _is_validation_plugin_loaded() and \
        toolkit.asbool(toolkit.config.get('ckanext.xloader.requires_validation')) and \
        resource_dict.get('validation_status', None) != 'success':
            log.debug("Skipping xloading resource %s because "
                          "resource did not pass validation yet.", resource_dict.get('id'))
            return
        self._submit_to_xloader(resource_dict)

    def before_resource_show(self, resource_dict):
        resource_dict[
            "datastore_contains_all_records_of_source_file"
        ] = toolkit.asbool(
            resource_dict.get("datastore_contains_all_records_of_source_file")
        )

    def after_resource_update(self, context, resource_dict):
        """ Check whether the datastore is out of sync with the
        'datastore_active' flag. This can occur due to race conditions
        like https://github.com/ckan/ckan/issues/4663
        """
        datastore_active = resource_dict.get('datastore_active', False)
        try:
            context = {'ignore_auth': True}
            if toolkit.get_action('datastore_info')(
                    context=context, data_dict={'id': resource_dict['id']}):
                datastore_exists = True
            else:
                datastore_exists = False
        except toolkit.ObjectNotFound:
            datastore_exists = False

        if datastore_active != datastore_exists:
            # flag is out of sync with datastore; update it
            utils.set_resource_metadata(
                {'resource_id': resource_dict['id'],
                 'datastore_active': datastore_exists})

    if not toolkit.check_ckan_version("2.10"):

        def after_create(self, context, resource_dict):
            self.after_resource_create(context, resource_dict)

        def before_show(self, resource_dict):
            self.before_resource_show(resource_dict)

        def after_update(self, context, resource_dict):
            self.after_resource_update(context, resource_dict)

    def _submit_to_xloader(self, resource_dict):
        context = {"ignore_auth": True, "defer_commit": True}
        if not XLoaderFormats.is_it_an_xloader_format(resource_dict["format"]):
            log.debug(
                "Skipping xloading resource {id} because "
                'format "{format}" is not configured to be '
                "xloadered".format(**resource_dict)
            )
            return
        if resource_dict["url_type"] in ("datapusher", "xloader"):
            log.debug(
                "Skipping xloading resource {id} because "
                'url_type "{url_type}" means resource.url '
                "points to the datastore already, so loading "
                "would be circular.".format(**resource_dict)
            )
            return

        try:
            log.debug(
                "Submitting resource %s to be xloadered", resource_dict["id"]
            )
            toolkit.get_action("xloader_submit")(
                context,
                {
                    "resource_id": resource_dict["id"],
                    "ignore_hash": self.ignore_hash,
                },
            )
        except toolkit.ValidationError as e:
            # If xloader is offline, we want to catch error instead
            # of raising otherwise resource save will fail with 500
            log.critical(e)
            pass

    # IActions

    def get_actions(self):
        return {
            "xloader_submit": action.xloader_submit,
            "xloader_hook": action.xloader_hook,
            "xloader_status": action.xloader_status,
        }

    # IAuthFunctions

    def get_auth_functions(self):
        return {
            "xloader_submit": auth.xloader_submit,
            "xloader_status": auth.xloader_status,
        }

    # ITemplateHelpers

    def get_helpers(self):
        return {
            "xloader_status": xloader_helpers.xloader_status,
            "xloader_status_description": xloader_helpers.xloader_status_description,
        }


def _is_validation_plugin_loaded():
    """
    Checks the existance of a logic action from the ckanext-validation
    plugin, thus supporting any extending of the Validation Plugin class.
    """
    try:
        toolkit.get_action('resource_validation_show')
    except KeyError:
        return False
    return True<|MERGE_RESOLUTION|>--- conflicted
+++ resolved
@@ -97,7 +97,6 @@
                 )
 
     # IDomainObjectModification
-<<<<<<< HEAD
 
     def notify(self, entity, operation):
         # type: (ckan.model.Package|ckan.model.Resource, DomainObjectOperation) -> None
@@ -125,21 +124,6 @@
         elif not getattr(entity, 'url_changed', False):
             return
 
-=======
-
-    def notify(self, entity, operation):
-        # type: (ckan.model.Package|ckan.model.Resource, DomainObjectOperation) -> None
-        """
-        Runs before_commit to database for Packages and Resources.
-        We only want to check for changed Resources for this.
-        We want to check if values have changed, namely the url.
-        See: ckan/model/modification.py.DomainObjectModificationExtension
-        """
-        if operation != DomainObjectOperation.changed \
-        or not isinstance(entity, Resource) \
-        or not getattr(entity, 'url_changed', False):
-            return
->>>>>>> 925fe538
         context = {
             "ignore_auth": True,
         }
