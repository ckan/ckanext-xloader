from ckan import model
import ckan.plugins as plugins
import ckan.plugins.toolkit as toolkit
from ckan.common import config

from ckanext.xloader import action, auth
import ckanext.xloader.helpers as xloader_helpers
from ckanext.xloader.loader import fulltext_function_exists, get_write_engine

log = __import__('logging').getLogger(__name__)
p = plugins


# resource.formats accepted by ckanext-xloader. Must be lowercase here.
DEFAULT_FORMATS = [
    'csv', 'application/csv',
    'xls', 'xlsx', 'tsv',
    'application/vnd.ms-excel',
    'application/vnd.openxmlformats-officedocument.spreadsheetml.sheet',
    'ods', 'application/vnd.oasis.opendocument.spreadsheet',
]


class XLoaderFormats(object):
    formats = None

    @classmethod
    def is_it_an_xloader_format(cls, format_):
        if cls.formats is None:
            cls._formats = config.get('ckanext.xloader.formats')
            if cls._formats is not None:
                cls._formats = cls._formats.lower().split()
            else:
                cls._formats = DEFAULT_FORMATS
        if not format_:
            return False
        return format_.lower() in cls._formats


class xloaderPlugin(plugins.SingletonPlugin):
    plugins.implements(plugins.IConfigurer)
    plugins.implements(plugins.IConfigurable)
    plugins.implements(plugins.IDomainObjectModification)
    plugins.implements(plugins.IResourceUrlChange)
    plugins.implements(plugins.IActions)
    plugins.implements(plugins.IAuthFunctions)
    plugins.implements(plugins.ITemplateHelpers)
    plugins.implements(plugins.IResourceController, inherit=True)

    if toolkit.check_ckan_version('2.9'):
        plugins.implements(plugins.IClick)
        plugins.implements(plugins.IBlueprint)
<<<<<<< HEAD

=======
        # IClick
        def get_commands(self):
            from ckanext.xloader.cli import get_commands
            return get_commands()
>>>>>>> c8b3c316
        # IBlueprint
        def get_blueprint(self):
            from ckanext.xloader.views import get_blueprints
            return get_blueprints()
    else:
        plugins.implements(plugins.IRoutes, inherit=True)

        # IRoutes
        def before_map(self, m):
            m.connect(
                'xloader.resource_data', '/dataset/{id}/resource_data/{resource_id}',
                controller='ckanext.xloader.controllers:ResourceDataController',
                action='resource_data', ckan_icon='cloud-upload')
            return m

    # IResourceController

    def before_show(self, resource_dict):
        resource_dict[
            'datastore_contains_all_records_of_source_file'] = toolkit.asbool(
            resource_dict.get('datastore_contains_all_records_of_source_file'))

    # IConfigurer

    def update_config(self, config):
        templates_base = config.get('ckan.base_templates_folder',
                                    'templates-bs2')  # for ckan < 2.8
        p.toolkit.add_template_directory(config, templates_base)

    # IConfigurable

    def configure(self, config_):
        if config_.get('ckanext.xloader.ignore_hash') in ['True', 'TRUE', '1', True, 1]:
            self.ignore_hash = True
        else:
            self.ignore_hash = False

        for config_option in ('ckan.site_url',):
            if not config_.get(config_option):
                raise Exception(
                    'Config option `{0}` must be set to use ckanext-xloader.'
                    .format(config_option))

        if p.toolkit.check_ckan_version(max_version='2.7.99'):
            # populate_full_text_trigger() needs to be defined, and this was
            # introduced in CKAN 2.8 when you installed datastore e.g.:
            #     paster datastore set-permissions
            # However before CKAN 2.8 we need to check the user has defined
            # this function manually.
            connection = get_write_engine().connect()
            if not fulltext_function_exists(connection):
                raise Exception('populate_full_text_trigger is not defined. '
                                'See ckanext-xloader\'s README.rst for more '
                                'details.')

    # IDomainObjectModification
    # IResourceUrlChange

    def notify(self, entity, operation=None):
        if isinstance(entity, model.Resource):
            if (not operation
                    or operation == model.domain_object.DomainObjectOperation.new):
                # if operation is None, resource URL has been changed, as
                # the notify function in IResourceUrlChange only takes
                # 1 parameter
                context = {'model': model, 'ignore_auth': True,
                           'defer_commit': True}
                if not XLoaderFormats.is_it_an_xloader_format(entity.format):
                    log.debug('Skipping xloading resource {r.id} because '
                              'format "{r.format}" is not configured to be '
                              'xloadered'
                              .format(r=entity))
                    return
                if entity.url_type in ('datapusher', 'xloader'):
                    log.debug('Skipping xloading resource {r.id} because '
                              'url_type "{r.url_type}" means resource.url '
                              'points to the datastore already, so loading '
                              'would be circular.'.format(r=entity))
                    return

                # try:
                #     task = p.toolkit.get_action('task_status_show')(
                #         context, {
                #             'entity_id': entity.id,
                #             'task_type': 'xloader',
                #             'key': 'xloader'}
                #     )
                #     if task.get('state') == 'pending':
                #         # There already is a pending DataPusher submission,
                #         # skip this one ...
                #         log.debug(
                #             'Skipping DataPusher submission for '
                #             'resource {0}'.format(entity.id))
                #         return
                # except p.toolkit.ObjectNotFound:
                #     pass

                try:
                    log.debug('Submitting resource {0} to be xloadered'
                              .format(entity.id))
                    p.toolkit.get_action('xloader_submit')(context, {
                        'resource_id': entity.id,
                        'ignore_hash': self.ignore_hash,
                    })
                except p.toolkit.ValidationError as e:
                    # If xloader is offline, we want to catch error instead
                    # of raising otherwise resource save will fail with 500
                    log.critical(e)
                    pass

    # IActions

    def get_actions(self):
        return {
            'xloader_submit': action.xloader_submit,
            'xloader_hook': action.xloader_hook,
            'xloader_status': action.xloader_status,
        }

    # IAuthFunctions

    def get_auth_functions(self):
        return {
            'xloader_submit': auth.xloader_submit,
            'xloader_status': auth.xloader_status,
        }

    # ITemplateHelpers

    def get_helpers(self):
        return {
            'xloader_status': xloader_helpers.xloader_status,
            'xloader_status_description':
            xloader_helpers.xloader_status_description,
        }<|MERGE_RESOLUTION|>--- conflicted
+++ resolved
@@ -50,14 +50,12 @@
     if toolkit.check_ckan_version('2.9'):
         plugins.implements(plugins.IClick)
         plugins.implements(plugins.IBlueprint)
-<<<<<<< HEAD
 
-=======
         # IClick
         def get_commands(self):
             from ckanext.xloader.cli import get_commands
             return get_commands()
->>>>>>> c8b3c316
+
         # IBlueprint
         def get_blueprint(self):
             from ckanext.xloader.views import get_blueprints
