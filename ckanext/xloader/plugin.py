# encoding: utf-8

import logging

from ckan import plugins
from ckan.plugins import toolkit

from . import action, auth, helpers as xloader_helpers, utils
<<<<<<< HEAD
from .loader import fulltext_function_exists, get_write_engine
from ckanext.xloader.utils import XLoaderFormats
=======
>>>>>>> a7ead014

try:
    config_declarations = toolkit.blanket.config_declarations
except AttributeError:
    # CKAN 2.9 does not have config_declarations.
    # Remove when dropping support.
    def config_declarations(cls):
        return cls

log = logging.getLogger(__name__)


@config_declarations
class xloaderPlugin(plugins.SingletonPlugin):
    plugins.implements(plugins.IConfigurer)
    plugins.implements(plugins.IConfigurable)
    plugins.implements(plugins.IResourceUrlChange)
    plugins.implements(plugins.IActions)
    plugins.implements(plugins.IAuthFunctions)
    plugins.implements(plugins.ITemplateHelpers)
    plugins.implements(plugins.IResourceController, inherit=True)
    plugins.implements(plugins.IClick)
    plugins.implements(plugins.IBlueprint)

    # IClick
    def get_commands(self):
        from ckanext.xloader.cli import get_commands

        return get_commands()

    # IBlueprint
    def get_blueprint(self):
        from ckanext.xloader.views import get_blueprints

        return get_blueprints()

    # IConfigurer

    def update_config(self, config):
        toolkit.add_template_directory(config, 'templates')

    # IConfigurable

    def configure(self, config_):
        if config_.get("ckanext.xloader.ignore_hash") in ["True", "TRUE", "1", True, 1]:
            self.ignore_hash = True
        else:
            self.ignore_hash = False

        for config_option in ("ckan.site_url",):
            if not config_.get(config_option):
                raise Exception(
                    "Config option `{0}` must be set to use ckanext-xloader.".format(
                        config_option
                    )
                )

    # IResourceUrlChange

    def notify(self, resource):
        context = {
            "ignore_auth": True,
        }
        resource_dict = toolkit.get_action("resource_show")(
            context,
            {
                "id": resource.id,
            },
        )
        self._submit_to_xloader(resource_dict)

    # IResourceController

    def after_resource_create(self, context, resource_dict):
        self._submit_to_xloader(resource_dict)

    def before_resource_show(self, resource_dict):
        resource_dict[
            "datastore_contains_all_records_of_source_file"
        ] = toolkit.asbool(
            resource_dict.get("datastore_contains_all_records_of_source_file")
        )

    def after_resource_update(self, context, resource_dict):
        """ Check whether the datastore is out of sync with the
        'datastore_active' flag. This can occur due to race conditions
        like https://github.com/ckan/ckan/issues/4663
        """
        datastore_active = resource_dict.get('datastore_active', False)
        try:
            context = {'ignore_auth': True}
            if toolkit.get_action('datastore_info')(
                    context=context, data_dict={'id': resource_dict['id']}):
                datastore_exists = True
            else:
                datastore_exists = False
        except toolkit.ObjectNotFound:
            datastore_exists = False

        if datastore_active != datastore_exists:
            # flag is out of sync with datastore; update it
            utils.set_resource_metadata(
                {'resource_id': resource_dict['id'],
                 'datastore_active': datastore_exists})

    if not toolkit.check_ckan_version("2.10"):

        def after_create(self, context, resource_dict):
            self.after_resource_create(context, resource_dict)

        def before_show(self, resource_dict):
            self.before_resource_show(resource_dict)

        def after_update(self, context, resource_dict):
            self.after_resource_update(context, resource_dict)

    def _submit_to_xloader(self, resource_dict):
        context = {"ignore_auth": True, "defer_commit": True}
        if not XLoaderFormats.is_it_an_xloader_format(resource_dict["format"]):
            log.debug(
                "Skipping xloading resource {id} because "
                'format "{format}" is not configured to be '
                "xloadered".format(**resource_dict)
            )
            return
        if resource_dict["url_type"] in ("datapusher", "xloader"):
            log.debug(
                "Skipping xloading resource {id} because "
                'url_type "{url_type}" means resource.url '
                "points to the datastore already, so loading "
                "would be circular.".format(**resource_dict)
            )
            return

        try:
            log.debug(
                "Submitting resource %s to be xloadered", resource_dict["id"]
            )
            toolkit.get_action("xloader_submit")(
                context,
                {
                    "resource_id": resource_dict["id"],
                    "ignore_hash": self.ignore_hash,
                },
            )
        except toolkit.ValidationError as e:
            # If xloader is offline, we want to catch error instead
            # of raising otherwise resource save will fail with 500
            log.critical(e)
            pass

    # IActions

    def get_actions(self):
        return {
            "xloader_submit": action.xloader_submit,
            "xloader_hook": action.xloader_hook,
            "xloader_status": action.xloader_status,
        }

    # IAuthFunctions

    def get_auth_functions(self):
        return {
            "xloader_submit": auth.xloader_submit,
            "xloader_status": auth.xloader_status,
        }

    # ITemplateHelpers

    def get_helpers(self):
        return {
            "xloader_status": xloader_helpers.xloader_status,
            "xloader_status_description": xloader_helpers.xloader_status_description,
            "is_resource_supported_by_xloader": xloader_helpers.is_resource_supported_by_xloader,
        }<|MERGE_RESOLUTION|>--- conflicted
+++ resolved
@@ -6,11 +6,7 @@
 from ckan.plugins import toolkit
 
 from . import action, auth, helpers as xloader_helpers, utils
-<<<<<<< HEAD
-from .loader import fulltext_function_exists, get_write_engine
 from ckanext.xloader.utils import XLoaderFormats
-=======
->>>>>>> a7ead014
 
 try:
     config_declarations = toolkit.blanket.config_declarations
