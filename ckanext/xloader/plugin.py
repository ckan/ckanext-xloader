--- conflicted
+++ resolved
@@ -7,11 +7,6 @@
 
 from ckan.model.domain_object import DomainObjectOperation
 from ckan.model.resource import Resource
-<<<<<<< HEAD
-from ckan.model.package import Package
-=======
-# from ckan.model.package import Package
->>>>>>> 16eb59b9
 
 from . import action, auth, helpers as xloader_helpers, utils
 from ckanext.xloader.utils import XLoaderFormats
@@ -122,9 +117,6 @@
         if _should_remove_unsupported_resource_from_datastore(resource_dict):
             toolkit.enqueue_job(fn=_remove_unsupported_resource_from_datastore, args=[entity.id])
 
-<<<<<<< HEAD
-        if not getattr(entity, 'url_changed', False):
-=======
         if utils.requires_successful_validation_report():
             # If the resource requires validation, stop here if validation
             # has not been performed or did not succeed. The Validation
@@ -135,7 +127,6 @@
                       "resource did not pass validation yet.", resource_dict.get('id'))
             return
         elif not getattr(entity, 'url_changed', False):
->>>>>>> 16eb59b9
             # do not submit to xloader if the url has not changed.
             return
 
