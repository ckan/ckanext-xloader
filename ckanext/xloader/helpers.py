import ckan.plugins.toolkit as toolkit
from ckanext.xloader.utils import XLoaderFormats


def xloader_status(resource_id):
    try:
        return toolkit.get_action('xloader_status')(
            {}, {'resource_id': resource_id})
    except toolkit.ObjectNotFound:
        return {
            'status': 'unknown'
        }


def xloader_status_description(status):
    _ = toolkit._

    if status.get('status'):
        captions = {
            'complete': _('Complete'),
            'pending': _('Pending'),
            'submitting': _('Submitting'),
            'error': _('Error'),
        }

        return captions.get(status['status'], status['status'].capitalize())
    else:
        return _('Not Uploaded Yet')


<<<<<<< HEAD
def is_resource_supported_by_xloader(res_dict, check_access=True):
    is_supported_format = XLoaderFormats.is_it_an_xloader_format(res_dict.get('format'))
    is_datastore_active = res_dict.get('datastore_active', False)
    if check_access:
        user_has_access = toolkit.h.check_access('package_update', {'id': res_dict.get('package_id')})
    else:
        user_has_access = True
    url_type = res_dict.get('url_type')
    if url_type:
        try:
            is_supported_url_type = url_type not in toolkit.h.datastore_rw_resource_url_types()
        except AttributeError:
            is_supported_url_type = (url_type == 'upload')
    else:
        is_supported_url_type = True
=======
def is_resource_supported_by_xloader(res_dict, check_access = True):
    is_supported_format = XLoaderFormats.is_it_an_xloader_format(res_dict.get('format'))
    is_datastore_active = res_dict.get('datastore_active', False)
    user_has_access = not check_access or toolkit.h.check_access('package_update',
                                                                 {'id':res_dict.get('package_id')})
    try:
        is_supported_url_type = res_dict.get('url_type') not in toolkit.h.datastore_rw_resource_url_types()
    except AttributeError:
        is_supported_url_type = (res_dict.get('url_type') == 'upload' or not res_dict.get('url_type'))
>>>>>>> 959dfd2e
    return (is_supported_format or is_datastore_active) and user_has_access and is_supported_url_type<|MERGE_RESOLUTION|>--- conflicted
+++ resolved
@@ -28,14 +28,11 @@
         return _('Not Uploaded Yet')
 
 
-<<<<<<< HEAD
 def is_resource_supported_by_xloader(res_dict, check_access=True):
     is_supported_format = XLoaderFormats.is_it_an_xloader_format(res_dict.get('format'))
     is_datastore_active = res_dict.get('datastore_active', False)
-    if check_access:
-        user_has_access = toolkit.h.check_access('package_update', {'id': res_dict.get('package_id')})
-    else:
-        user_has_access = True
+    user_has_access = not check_access or toolkit.h.check_access('package_update',
+                                                                 {'id':res_dict.get('package_id')})
     url_type = res_dict.get('url_type')
     if url_type:
         try:
@@ -44,15 +41,4 @@
             is_supported_url_type = (url_type == 'upload')
     else:
         is_supported_url_type = True
-=======
-def is_resource_supported_by_xloader(res_dict, check_access = True):
-    is_supported_format = XLoaderFormats.is_it_an_xloader_format(res_dict.get('format'))
-    is_datastore_active = res_dict.get('datastore_active', False)
-    user_has_access = not check_access or toolkit.h.check_access('package_update',
-                                                                 {'id':res_dict.get('package_id')})
-    try:
-        is_supported_url_type = res_dict.get('url_type') not in toolkit.h.datastore_rw_resource_url_types()
-    except AttributeError:
-        is_supported_url_type = (res_dict.get('url_type') == 'upload' or not res_dict.get('url_type'))
->>>>>>> 959dfd2e
     return (is_supported_format or is_datastore_active) and user_has_access and is_supported_url_type