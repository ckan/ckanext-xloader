--- conflicted
+++ resolved
@@ -3,9 +3,6 @@
 flake8
 pytest-ckan
 pytest-cov
-<<<<<<< HEAD
-zipp>=3.19.1 # not directly required, pinned by Snyk to avoid a vulnerability
-=======
 requests>=2.32.0 # not directly required, pinned by Snyk to avoid a vulnerability
 urllib3>=2.2.2 # not directly required, pinned by Snyk to avoid a vulnerability
->>>>>>> 153d4e8e
+zipp>=3.19.1 # not directly required, pinned by Snyk to avoid a vulnerability