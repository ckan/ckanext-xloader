--- conflicted
+++ resolved
@@ -30,11 +30,6 @@
     pip install -r requirement-setuptools.txt
 fi
 
-<<<<<<< HEAD
-python setup.py develop
-
-=======
->>>>>>> c0373e32
 if (( $CKAN_MINOR_VERSION >= 9 )) && (( $PYTHON_MAJOR_VERSION == 2 ))
 then
     pip install -r requirements-py2.txt
@@ -93,16 +88,8 @@
 
 echo "Installing ckanext-xloader and its requirements..."
 pip install -r pip-requirements.txt
-<<<<<<< HEAD
-pip install -r requirements.txt
-pip install -r dev-requirements.txt
-
 python setup.py develop
 
-=======
-python setup.py develop
-
->>>>>>> c0373e32
 echo "Moving test.ini into a subdir... (because the core ini file is referenced as ../ckan/test-core.ini)"
 mkdir subdir
 mv test.ini subdir
